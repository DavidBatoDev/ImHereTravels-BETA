// client/src/app/reservation-booking-form/page.tsx
"use client";

import React, { useState, useEffect } from "react";
import { useRouter, useSearchParams } from "next/navigation";
import { motion, AnimatePresence } from "framer-motion";
import {
  collection,
  onSnapshot,
  addDoc,
  serverTimestamp,
  setDoc,
  doc,
  query,
  where,
  getDocs,
  orderBy,
  limit,
  deleteDoc,
} from "firebase/firestore";
import { db } from "../../lib/firebase";
import StripePayment from "./StripePayment";
import BirthdatePicker from "./BirthdatePicker";
import Select from "./Select";
import TourSelectionModal from "./TourSelectionModal";
import { ThemeToggle } from "@/components/ui/theme-toggle";
import {
  Dialog,
  DialogContent,
  DialogHeader,
  DialogTitle,
  DialogDescription,
  DialogFooter,
} from "@/components/ui/dialog";

const Page = () => {
  const DEBUG = true;
  const [email, setEmail] = useState("");
  const [firstName, setFirstName] = useState("");
  const [lastName, setLastName] = useState("");
  const [errors, setErrors] = useState<{ [k: string]: string }>({});
  const [submitted, setSubmitted] = useState(false);
  // Section 1 specific state
  const [birthdate, setBirthdate] = useState<string>("");
  const [nationality, setNationality] = useState("");
  const [bookingType, setBookingType] = useState("Single Booking");
  const [groupSize, setGroupSize] = useState<number>(3);
  const [tourPackage, setTourPackage] = useState(""); // will store package id
  const [tourDate, setTourDate] = useState("");
  const [additionalGuests, setAdditionalGuests] = useState<string[]>([]);

  // dynamic tour packages and dates loaded from Firestore
  const [tourPackages, setTourPackages] = useState<
    Array<{
      id: string;
      slug?: string;
      name: string;
      travelDates: string[];
      status?: "active" | "inactive";
      stripePaymentLink?: string;
      deposit?: number; // reservation fee from pricing.deposit
      price: number; // total tour price
      coverImage?: string; // tour cover image URL
      duration?: string; // e.g., "5 days, 4 nights"
      highlights?: (string | { text: string; image?: string })[]; // tour highlights (string or object with optional image)
      destinations?: string[]; // list of destinations
      media?: {
        coverImage?: string;
        gallery?: string[];
      };
      description?: string;
      region?: string;
      country?: string;
      rating?: number;
    }>
  >([]);
  const [tourDates, setTourDates] = useState<string[]>([]);
  const [isLoadingPackages, setIsLoadingPackages] = useState(true);
  const [sessionLoading, setSessionLoading] = useState(true);
  const [tourImageLoading, setTourImageLoading] = useState(false);
  const [tourImageError, setTourImageError] = useState(false);

  // Tour selection modal state
  const [showTourModal, setShowTourModal] = useState(false);
  const [modalOpen, setModalOpen] = useState(false);
  const [searchQuery, setSearchQuery] = useState("");
  const [activeFilter, setActiveFilter] = useState("all");
  const [selectedTourId, setSelectedTourId] = useState<string | null>(null);
  const [filteredTours, setFilteredTours] = useState<typeof tourPackages>([]);
  const [popularityData, setPopularityData] = useState<Record<string, number>>(
    {}
  );
  const [currentHighlightIndex, setCurrentHighlightIndex] = useState(0);
  const [highlightsExpanded, setHighlightsExpanded] = useState(false);

  // Payment terms from Firestore
  const [paymentTerms, setPaymentTerms] = useState<
    Array<{
      id: string;
      name: string;
      description: string;
      paymentPlanType: string;
      monthsRequired?: number;
      monthlyPercentages?: number[];
      color: string;
    }>
  >([]);

  // Selected payment plan
  const [selectedPaymentPlan, setSelectedPaymentPlan] = useState<string>("");

  // animation state for tour date mount/visibility
  const [dateMounted, setDateMounted] = useState(false);
  const [dateVisible, setDateVisible] = useState(false);
  // animation state for additional guests area (measured height)
  const guestsWrapRef = React.useRef<HTMLDivElement | null>(null);
  const guestsContentRef = React.useRef<HTMLDivElement | null>(null);
  const [guestsMounted, setGuestsMounted] = useState(false);
  const [guestsHeight, setGuestsHeight] = useState("0px");
  // clear all "Personal & Booking" inputs together with one animation
  const [clearing, setClearing] = useState(false);
  const [howItWorksExpanded, setHowItWorksExpanded] = useState(true);
  // animation timing (ms) used for transitions so entrance/exit durations match
  const ANIM_DURATION = 300;

  // ---- multi-step flow state ----
  const [step, setStep] = useState<1 | 2 | 3>(1);
  const [completedSteps, setCompletedSteps] = useState<number[]>([]);
  const [paymentConfirmed, setPaymentConfirmed] = useState(false);
  const [bookingId, setBookingId] = useState<string>("");
  const [bookingConfirmed, setBookingConfirmed] = useState(false);
  const [confirmingBooking, setConfirmingBooking] = useState(false);
  const [paymentDocId, setPaymentDocId] = useState<string | null>(null);
  const [showEmailModal, setShowEmailModal] = useState(false);
  const [modalLoading, setModalLoading] = useState(false);
  const [foundStripePayments, setFoundStripePayments] = useState<Array<any>>(
    []
  );

  const router = useRouter();
  const searchParams = useSearchParams();

  // Helper to reliably set the `?paymentid=` query param.
  // Uses Next.js router.replace then immediately forces a synchronous
  // fallback via history.replaceState to avoid races where effects
  // running later (e.g. tour-sync) clobber the URL before router.replace
  // takes effect.
  const replaceWithPaymentId = (docId: string | null) => {
    if (!docId) return;
    try {
      const newUrl = `${window.location.pathname}?paymentid=${docId}`;
      try {
        router.replace(newUrl);
      } catch (e) {
        if (DEBUG)
          console.debug("replaceWithPaymentId: router.replace failed", "", e);
      }

      // synchronous fallback to ensure the URL reflects the active payment id
      try {
        const state = window.history.state || null;
        window.history.replaceState(state, "", newUrl);
      } catch (e) {
        if (DEBUG)
          console.debug(
            "replaceWithPaymentId: history.replaceState failed",
            "",
            e
          );
      }

      if (DEBUG)
        console.debug("replaceWithPaymentId: applied", { docId, newUrl });
    } catch (err) {
      if (DEBUG) console.debug("replaceWithPaymentId error", err);
    }
  };

  // Dynamic step descriptions
  const getStepDescription = () => {
    switch (step) {
      case 1:
        return "Fill in your personal details and select your tour name";
      case 2:
        return selectedPackage
          ? `Pay £${depositAmount.toFixed(
              2
            )} reservation fee to secure your spot`
          : "Pay a small reservation fee to secure your spot";
      case 3:
        if (availablePaymentTerm.isInvalid) {
          return "Tour date too close - immediate payment required";
        } else if (availablePaymentTerm.isLastMinute) {
          return "Full payment required within 48 hours";
        } else {
          const daysDiff = tourDate
            ? Math.ceil(
                (new Date(tourDate).getTime() - new Date().getTime()) /
                  (1000 * 60 * 60 * 24)
              )
            : 0;
          const planCount = getAvailablePaymentPlans().length;
          return `Pick from ${planCount} payment plan${
            planCount !== 1 ? "s" : ""
          } based on your tour date (${daysDiff} days away)`;
        }
      default:
        return "";
    }
  };

  // Create a new placeholder stripePayments doc and set session state
  const createPlaceholder = async () => {
    try {
      const paymentsRef = collection(db, "stripePayments");
      const newDoc = await addDoc(paymentsRef, {
        status: "reserve_pending",
        email,
        firstName,
        lastName,
        birthdate,
        nationality,
        bookingType,
        groupSize:
          bookingType === "Group Booking"
            ? groupSize
            : bookingType === "Duo Booking"
            ? 2
            : 1,
        additionalGuests:
          bookingType === "Duo Booking" || bookingType === "Group Booking"
            ? additionalGuests
            : [],
        tourPackageId: tourPackage,
        tourPackageName: selectedPackage?.name || "",
        tourDate,
        amountGBP: depositAmount,
        currency: "GBP",
        type: "reservationFee",
        createdAt: serverTimestamp(),
      });

      // write the id into the document for convenience
      await setDoc(
        doc(db, "stripePayments", newDoc.id),
        { id: newDoc.id },
        { merge: true }
      );
      setPaymentDocId(newDoc.id);
      try {
        sessionStorage.setItem(
          `stripe_payment_doc_${email}_${tourPackage}`,
          newDoc.id
        );
      } catch {}
      return newDoc.id;
    } catch (err) {
      console.error("Error creating payment placeholder:", err);
      alert("Unable to create payment record. Please try again.");
      return null;
    }
  };

  // Query existing stripePayments for this email and show modal if any
  const checkExistingPaymentsAndMaybeProceed = async () => {
    if (!validate()) return;

    // If we already have a paymentDocId, just proceed
    if (paymentDocId) {
      if (!completedSteps.includes(1)) {
        setCompletedSteps([...completedSteps, 1]);
      }
      setStep(2);
      try {
        replaceWithPaymentId(paymentDocId);
      } catch (err) {
        console.debug("Failed to set paymentid query param:", err);
      }
      return;
    }

    setModalLoading(true);
    try {
      const paymentsRef = collection(db, "stripePayments");
      const q = query(
        paymentsRef,
        where("email", "==", email),
        orderBy("createdAt", "desc"),
        limit(5)
      );
      const snap = await getDocs(q);
      const docs = snap.docs.map((d) => ({ id: d.id, ...d.data() }));
      if (!docs || docs.length === 0) {
        // no existing records — create a new placeholder
        const id = await createPlaceholder();
        if (!completedSteps.includes(1)) {
          setCompletedSteps([...completedSteps, 1]);
        }
        // update URL to reference this payment doc and remove any `tour` param
        if (id) {
          try {
            replaceWithPaymentId(id);
          } catch (err) {
            console.debug("Failed to set paymentid query param:", err);
          }
        }
        setStep(2);
      } else {
        // show modal with options
        setFoundStripePayments(docs);
        setShowEmailModal(true);
      }
    } catch (err) {
      console.error("Error checking existing payments:", err);
      // fall back to creating a placeholder
      const fallbackId = await createPlaceholder();
      if (!completedSteps.includes(1)) {
        setCompletedSteps([...completedSteps, 1]);
      }
      if (fallbackId) {
        try {
          replaceWithPaymentId(fallbackId);
        } catch (e) {
          console.debug("Failed to set paymentid query param (fallback):", e);
        }
      }
      setStep(2);
    } finally {
      setModalLoading(false);
    }
  };

  const handleReuseExisting = async (rec: any) => {
    setShowEmailModal(false);
    setPaymentDocId(rec.id);
    try {
      sessionStorage.setItem(
        `stripe_payment_doc_${email}_${tourPackage}`,
        rec.id
      );
    } catch {}
    // navigate to appropriate step based on status
    try {
      replaceWithPaymentId(rec.id);
    } catch (err) {
      console.debug(
        "Failed to set paymentid query param for reused record:",
        err
      );
    }
    if (rec.status === "reserve_paid" || rec.status === "terms_selected") {
      setPaymentConfirmed(true);
      setStep(3);
      if (rec.bookingId) setBookingId(rec.bookingId);
      // mark step1 completed
      if (!completedSteps.includes(1)) {
        setCompletedSteps([...completedSteps, 1]);
      }
    } else {
      // pending
      if (!completedSteps.includes(1)) {
        setCompletedSteps([...completedSteps, 1]);
      }
      setStep(2);
    }
  };

  const handleDiscardExisting = async (recId: string, status?: string) => {
    // Prevent discarding paid or confirmed reservations
    if (status === "reserve_paid" || status === "terms_selected") {
      alert(
        "Cannot discard a reservation that is already paid or confirmed. If you need help, contact support."
      );
      return;
    }

    try {
      await deleteDoc(doc(db, "stripePayments", recId));
      setFoundStripePayments((prev) => prev.filter((d) => d.id !== recId));
      // after discard, create a fresh placeholder
      const id = await createPlaceholder();
      if (!completedSteps.includes(1)) {
        setCompletedSteps([...completedSteps, 1]);
      }
      setShowEmailModal(false);
      setStep(2);
    } catch (err) {
      console.error("Failed to discard existing stripePayment:", err);
      alert("Unable to discard reservation. Please try again.");
    }
  };

  // Generate booking ID after payment
  const generateBookingId = async () => {
    // Use tour date instead of reservation date
    const tourDateObj = new Date(tourDate);
    const year = tourDateObj.getFullYear();
    const month = String(tourDateObj.getMonth() + 1).padStart(2, "0");
    const day = String(tourDateObj.getDate()).padStart(2, "0");
    const dateStr = `${year}${month}${day}`;

    // Determine booking type prefix
    let prefix = "SB"; // Default: Single Booking
    if (bookingType === "Duo Booking") {
      prefix = "DB";
    } else if (bookingType === "Group Booking") {
      prefix = "GB";
    }

    // Get tour package abbreviation from name
    const packageName = selectedPackage?.name || "";
    const cleanName = packageName.replace(/\([^)]*\)/g, "").trim();
    const words = cleanName.split(" ").filter((w) => w.length > 0);
    const packageAbbrev =
      words
        .map((w) => w.charAt(0).toUpperCase())
        .join("")
        .slice(0, 3) || "XXX";

    // Get initials from full name (first letter of first name + first letter of last name)
    const firstInitial = firstName.charAt(0).toUpperCase() || "X";
    const lastInitial = lastName.charAt(0).toUpperCase() || "X";
    const initials = `${firstInitial}${lastInitial}`;

    // Generate code suffix based on booking type (separated from initials by a dash)
    let codeSuffix = "";

    if (bookingType === "Single Booking") {
      // For single bookings: use count from bookings collection
      try {
        const { collection, query, where, getDocs } = await import(
          "firebase/firestore"
        );
        const bookingsRef = collection(db, "bookings");
        const q = query(bookingsRef, where("tourPackageId", "==", tourPackage));
        const querySnapshot = await getDocs(q);
        const bookingCount = querySnapshot.size + 1;
        codeSuffix = String(bookingCount).padStart(3, "0");
      } catch (error) {
        console.error("Error counting bookings:", error);
        // Fallback to random number if query fails
        const randomNum = Math.floor(Math.random() * 900) + 100;
        codeSuffix = String(randomNum);
      }
    } else {
      // For duo/group bookings: use random 4-digit code (same for all guests in the group)
      const randomCode = Math.floor(Math.random() * 9000) + 1000;
      codeSuffix = String(randomCode);
    }

    return `${prefix}-${packageAbbrev}-${dateStr}-${initials}-${codeSuffix}`;
  };

  // computed helpers
  const canEditStep1 = !paymentConfirmed;
  const progressWidth = step === 1 ? "w-1/3" : step === 2 ? "w-2/3" : "w-full";

  // Get deposit amount from selected package
  const selectedPackage = tourPackages.find((p) => p.id === tourPackage);
  const depositAmount = selectedPackage?.deposit ?? 250;

  // Set `tour` query param when entering Payment (step 2)
  useEffect(() => {
    try {
      if (step === 2 && selectedPackage?.slug) {
        const params = new URLSearchParams(window.location.search);
        params.set("tour", String(selectedPackage.slug));
        const newUrl = `${window.location.pathname}?${params.toString()}`;
        router.replace(newUrl);
      }
    } catch (err) {
      console.debug("Failed to set tour query param:", err);
    }
  }, [step, selectedPackage?.slug, router]);

  // Reset image loading state when tour package changes
  useEffect(() => {
    if (selectedPackage) {
      setTourImageLoading(true);
      setTourImageError(false);
      console.log("Selected Package:", {
        name: selectedPackage.name,
        coverImage: selectedPackage.coverImage,
        hasImage: !!selectedPackage.coverImage,
      });
    }
  }, [selectedPackage?.id]);

  // When packages finish loading, preselect a package if `tour` query param exists
  useEffect(() => {
    try {
      if (!isLoadingPackages) {
        // prefer the Next.js searchParams API, but fall back to window.location
        let tourSlug = searchParams?.get("tour");
        if (!tourSlug) {
          try {
            const raw = new URLSearchParams(window.location.search).get("tour");
            if (raw) tourSlug = raw;
          } catch {}
        }

        if (tourSlug && !tourPackage) {
          const normalized = String(tourSlug).toLowerCase();
          const match = tourPackages.find((p) => {
            const s = p.slug ? String(p.slug).toLowerCase() : "";
            return s === normalized;
          });
          if (match) {
            setTourPackage(match.id);
            
            // Auto-scroll to tour date section when tour is loaded from URL
            setTimeout(() => {
              const tourDateSection = document.querySelector('[aria-label="Tour Date"]');
              if (tourDateSection) {
                tourDateSection.scrollIntoView({ 
                  behavior: 'smooth', 
                  block: 'center',
                });
              }
            }, 800);
          }
        }
      }
    } catch (err) {
      console.debug("Failed to read tour query param:", err);
    }
    // eslint-disable-next-line react-hooks/exhaustive-deps
  }, [isLoadingPackages, tourPackages]);

  // Sync `tour` query param when the selected tour (tourPackage) changes
  useEffect(() => {
    try {
      // don't sync while packages are still loading — avoid removing incoming query param
      if (isLoadingPackages) return;
      // if a payment doc is active, prefer the paymentid URL and do not set tour
      if (paymentDocId) return;

      if (DEBUG) {
        try {
          const curParams = new URLSearchParams(window.location.search);
          console.debug(
            "tour-sync effect: current params",
            Object.fromEntries(curParams.entries())
          );
        } catch {}
      }

      // if URL already contains a paymentid param, don't touch it
      try {
        const curParams = new URLSearchParams(window.location.search);
        if (curParams.has("paymentid")) return;
      } catch {}

      // find the slug for the selected package
      const slug = tourPackages.find((p) => p.id === tourPackage)?.slug;
      const params = new URLSearchParams(window.location.search);
      if (slug) {
        params.set("tour", String(slug));
      } else {
        params.delete("tour");
      }
      const newUrl = params.toString()
        ? `${window.location.pathname}?${params.toString()}`
        : window.location.pathname;
      router.replace(newUrl);
    } catch (err) {
      console.debug("Failed to sync tour query param on selection:", err);
    }
  }, [tourPackage, tourPackages, router, isLoadingPackages, paymentDocId]);

  // Calculate days between reservation date (today) and tour date
  const calculateDaysBetween = (tourDateStr: string): number => {
    const today = new Date();
    today.setHours(0, 0, 0, 0);
    const tour = new Date(tourDateStr);
    tour.setHours(0, 0, 0, 0);
    const diffTime = tour.getTime() - today.getTime();
    const diffDays = Math.ceil(diffTime / (1000 * 60 * 60 * 24));
    return diffDays;
  };

  // Determine available payment term based on days between
  const getAvailablePaymentTerm = (): {
    term: string;
    isLastMinute: boolean;
    isInvalid: boolean;
  } => {
    if (!tourDate) return { term: "", isLastMinute: false, isInvalid: false };

    const daysBetween = calculateDaysBetween(tourDate);

    if (daysBetween < 2) {
      return { term: "invalid", isLastMinute: false, isInvalid: true };
    } else if (daysBetween >= 2 && daysBetween < 30) {
      return { term: "last_minute", isLastMinute: true, isInvalid: false };
    } else {
      const today = new Date();
      const tourDateObj = new Date(tourDate);
      const fullPaymentDue = new Date(tourDateObj);
      fullPaymentDue.setDate(fullPaymentDue.getDate() - 30);

      const yearDiff = fullPaymentDue.getFullYear() - today.getFullYear();
      const monthDiff = fullPaymentDue.getMonth() - today.getMonth();
      const monthCount = Math.max(0, yearDiff * 12 + monthDiff);

      if (monthCount >= 4) {
        return { term: "P4", isLastMinute: false, isInvalid: false };
      } else if (monthCount === 3) {
        return { term: "P3", isLastMinute: false, isInvalid: false };
      } else if (monthCount === 2) {
        return { term: "P2", isLastMinute: false, isInvalid: false };
      } else if (monthCount === 1) {
        return { term: "P1", isLastMinute: false, isInvalid: false };
      } else {
        return { term: "last_minute", isLastMinute: true, isInvalid: false };
      }
    }
  };

  const availablePaymentTerm = getAvailablePaymentTerm();

  // Generate payment schedule for a given plan
  const generatePaymentSchedule = (
    planType: string,
    monthsRequired: number
  ): Array<{ date: string; amount: number }> => {
    if (!tourDate || !selectedPackage) return [];

    const remainingBalance = selectedPackage.price - depositAmount;
    const monthlyAmount = remainingBalance / monthsRequired;
    const schedule: Array<{ date: string; amount: number }> = [];

    const today = new Date();
    const currentYear = today.getFullYear();
    const currentMonth = today.getMonth();

    let nextMonth = currentMonth + 1;
    let nextYear = currentYear;
    if (nextMonth > 11) {
      nextMonth = 0;
      nextYear++;
    }

    for (let i = 0; i < monthsRequired; i++) {
      let paymentMonth = nextMonth + i;
      let paymentYear = nextYear;

      while (paymentMonth > 11) {
        paymentMonth -= 12;
        paymentYear++;
      }

      const dateStr = `${paymentYear}-${String(paymentMonth + 1).padStart(
        2,
        "0"
      )}-02`;

      schedule.push({
        date: dateStr,
        amount:
          i === monthsRequired - 1
            ? remainingBalance - monthlyAmount * (monthsRequired - 1)
            : monthlyAmount,
      });
    }

    return schedule;
  };

  // Helper function to get friendly descriptions
  const getFriendlyDescription = (monthsRequired: number) => {
    switch (monthsRequired) {
      case 1:
        return "Ready to pay in full? Pick me.";
      case 2:
        return "Want to split it into two payments? This is it!";
      case 3:
        return "If you like, you can make three equal payments, too!";
      case 4:
        return "Since you're booking early, take advantage of 4 easy payments. No extra charges!";
      default:
        return "";
    }
  };

  // Helper function to fix spelling in term names
  const fixTermName = (name: string) => {
    return name
      .replace(/Instalment/g, "Installment")
      .replace(/instalments/g, "installments");
  };

  // Get available payment plan options based on the calculated term
  const getAvailablePaymentPlans = () => {
    if (!availablePaymentTerm.term || availablePaymentTerm.isInvalid) return [];
    if (availablePaymentTerm.isLastMinute)
      return [
        {
          type: "full_payment",
          label: "Full Payment Required Within 48hrs",
          description: "Complete payment of remaining balance within 2 days",
          color: "#f59e0b",
        },
      ];

    const termMap: { [key: string]: number } = { P1: 1, P2: 2, P3: 3, P4: 4 };
    const maxMonths = termMap[availablePaymentTerm.term] || 0;

    return paymentTerms
      .filter((term) => term.monthsRequired && term.monthsRequired <= maxMonths)
      .map((term) => ({
        id: term.id,
        type: term.paymentPlanType,
        label: fixTermName(term.name),
        description: getFriendlyDescription(term.monthsRequired!),
        monthsRequired: term.monthsRequired!,
        color: term.color,
        schedule: generatePaymentSchedule(
          term.paymentPlanType,
          term.monthsRequired!
        ),
      }));
  };

  // helper: animate the guests container height using the Web Animations API (with a fallback)
  const animateHeight = (from: number, to: number) => {
    return new Promise<void>((resolve) => {
      const wrap = guestsWrapRef.current;
      if (!wrap) {
        setGuestsHeight(`${to}px`);
        resolve();
        return;
      }

      try {
        wrap.style.height = `${from}px`;
        const anim = wrap.animate(
          [{ height: `${from}px` }, { height: `${to}px` }],
          { duration: ANIM_DURATION, easing: "cubic-bezier(.2,.8,.2,1)" }
        );
        anim.onfinish = () => {
          wrap.style.height = `${to}px`;
          setGuestsHeight(`${to}px`);
          resolve();
        };
      } catch {
        setGuestsHeight(`${to}px`);
        resolve();
      }
    });
  };

  // Animate any content change inside the guests block (size, Duo->Group, etc.)
  const animateGuestsContentChange = async (applyState: () => void) => {
    const startH = guestsWrapRef.current?.getBoundingClientRect().height ?? 0;
    applyState();
    await new Promise((r) => requestAnimationFrame(r));
    const targetH = guestsContentRef.current?.scrollHeight ?? 0;
    await animateHeight(startH, targetH);
  };

  // shared field classes with enhanced styling
  const fieldBase =
    "mt-1 block w-full px-4 py-3 rounded-lg bg-input text-foreground placeholder:text-muted-foreground/60 transition-all duration-200 shadow-sm";
  const fieldBorder = (err?: boolean) =>
    `border-2 ${err ? "border-destructive" : "border-border"}`;
  const fieldFocus =
    "focus:outline-none focus:border-primary focus:ring-2 focus:ring-primary/20 focus:shadow-md hover:border-primary/50";
  const fieldSuccess = "border-green-500/50 bg-green-50/5";
  const fieldWithIcon = "pl-11";

  // Helper to check if field is valid
  const isFieldValid = (field: string, value: string) => {
    if (field === "email")
      return value && /^[^\s@]+@[^\s@]+\.[^\s@]+$/.test(value);
    if (field === "firstName" || field === "lastName")
      return value.trim().length > 0;
    if (field === "birthdate") return value.length > 0;
    if (field === "nationality") return value.length > 0;
    return false;
  };

  const guestsVisible = guestsHeight;

  const nationalities = [
    "Philippines",
    "United States",
    "United Kingdom",
    "Canada",
    "Australia",
    "India",
    "Other",
  ];

  const nationalityOptions = nationalities.map((n) => ({ label: n, value: n }));

  const bookingTypeOptions = [
    { label: "Single Booking", value: "Single Booking" },
    { label: "Duo Booking", value: "Duo Booking" },
    { label: "Group Booking", value: "Group Booking" },
  ];
  const tourPackageOptions = tourPackages.map((p) => {
    // Check if all dates are too soon (less than 2 days from today)
    const allDatesTooSoon =
      p.travelDates.length > 0 &&
      p.travelDates.every((date) => calculateDaysBetween(date) < 2);

    const isDisabled = p.status === "inactive" || allDatesTooSoon;

    return {
      label: p.name,
      value: p.id,
      disabled: isDisabled,
      description: isDisabled
        ? p.status === "inactive"
          ? "Tour currently not available — please check back soon."
          : "All dates for this tour are too soon — please check back later."
        : undefined,
    };
  });

  const tourDateOptions = (tourDates ?? []).map((d: string) => {
    const daysBetween = calculateDaysBetween(d);
    const isInvalid = daysBetween < 2;

    return {
      label: d,
      value: d,
      disabled: isInvalid,
      description: isInvalid
        ? "Too soon! Please choose a date at least 2 days from today"
        : undefined,
    };
  });

  // Payment success handler
  const handlePaymentSuccess = async (
    paymentIntentId?: string,
    paymentDocId?: string
  ) => {
    try {
      console.log("🎉 Payment success! Intent ID:", paymentIntentId);
      console.log("📄 Payment Document ID:", paymentDocId);

      // Update Firestore with booking details
      const {
        doc,
        updateDoc,
        serverTimestamp,
        collection,
        query,
        where,
        getDocs,
      } = await import("firebase/firestore");

      // First, update the stripePayments document with customer details
      const updateData: any = {
        email: email,
        firstName: firstName,
        lastName: lastName,
        birthdate: birthdate,
        nationality: nationality,
        bookingType: bookingType,
        groupSize:
          bookingType === "Group Booking"
            ? groupSize
            : bookingType === "Duo Booking"
            ? 2
            : 1,
        additionalGuests:
          bookingType === "Duo Booking" || bookingType === "Group Booking"
            ? additionalGuests
            : [],
        tourPackageId: tourPackage,
        tourPackageName: selectedPackage?.name || "",
        tourDate: tourDate,
        status: "reserve_paid",
        stripeIntentId: paymentIntentId,
        updatedAt: serverTimestamp(),
      };

      console.log("📤 Update data:", updateData);

      // Update the stripePayments document
      let actualPaymentDocId = paymentDocId;
      if (paymentDocId) {
        console.log("📝 Updating payment document by ID:", paymentDocId);
        await updateDoc(doc(db, "stripePayments", paymentDocId), updateData);
        console.log("✅ Payment document updated!");
      } else {
        console.warn(
          "⚠️ No payment document ID provided, falling back to query by stripeIntentId"
        );

        const paymentsRef = collection(db, "stripePayments");
        const q = query(
          paymentsRef,
          where("stripeIntentId", "==", paymentIntentId)
        );
        const querySnapshot = await getDocs(q);

        console.log("🔍 Found documents by query:", querySnapshot.size);

        if (!querySnapshot.empty) {
          const paymentDoc = querySnapshot.docs[0];
          actualPaymentDocId = paymentDoc.id;
          console.log("📝 Updating payment document:", paymentDoc.id);
          await updateDoc(doc(db, "stripePayments", paymentDoc.id), updateData);
          console.log("✅ Payment document updated via query!");
        } else {
          console.error(
            "❌ Payment document not found for paymentIntentId:",
            paymentIntentId
          );
        }
      }

      // Now call the create-booking API to create the actual booking document
      if (actualPaymentDocId) {
        console.log("📤 Creating booking via API...");
        const response = await fetch("/api/stripe-payments/create-booking", {
          method: "POST",
          headers: {
            "Content-Type": "application/json",
          },
          body: JSON.stringify({
            paymentDocId: actualPaymentDocId,
          }),
        });

        const result = await response.json();

        if (response.ok) {
          console.log("✅ Booking created successfully:", result);
          setBookingId(result.bookingId);
        } else {
          console.error("❌ Failed to create booking:", result.error);
          // Still proceed - booking might be created by webhook later
        }
      }

      // Clean up session storage after successful payment
      try {
        const sessionKey = `stripe_payment_${email}_${tourPackage}`;
        // remove only the ephemeral client secret entry but keep the
        // payment document id so we can continue to payment-plan step
        sessionStorage.removeItem(sessionKey);
      } catch (e) {
        console.warn("Failed to clean up session storage:", e);
      }

      setPaymentConfirmed(true);
      if (!completedSteps.includes(1)) {
        setCompletedSteps((prev) => [...prev, 1]);
      }
      if (!completedSteps.includes(2)) {
        setCompletedSteps((prev) => [...prev, 2]);
      }
    } catch (error) {
      console.error("❌ Error in payment success handler:", error);
      // Still proceed with payment confirmation even if saving fails
      setPaymentConfirmed(true);
      if (!completedSteps.includes(1)) {
        setCompletedSteps((prev) => [...prev, 1]);
      }
      if (!completedSteps.includes(2)) {
        setCompletedSteps((prev) => [...prev, 2]);
      }
    }
  };

  // Fetch tour packages live from Firestore
  useEffect(() => {
    const q = collection(db, "tourPackages");
    const unsub = onSnapshot(
      q,
      (snap) => {
        const pkgList = snap.docs.map((doc) => {
          const payload = doc.data() as any;

          // Normalize travelDates to yyyy-mm-dd
          const dates = (payload.travelDates ?? [])
            .map((t: any) => {
              const sd = t?.startDate;
              if (!sd) return null;

              let dateObj: Date | null = null;
              if (
                sd &&
                typeof sd === "object" &&
                "seconds" in sd &&
                typeof sd.seconds === "number"
              ) {
                dateObj = new Date(sd.seconds * 1000);
              } else if (
                sd &&
                typeof sd === "object" &&
                typeof sd.toDate === "function"
              ) {
                try {
                  dateObj = sd.toDate();
                } catch {
                  dateObj = null;
                }
              } else {
                dateObj = new Date(sd);
              }

              if (!dateObj || isNaN(dateObj.getTime())) return null;

              return dateObj.toISOString().slice(0, 10);
            })
            .filter(Boolean) as string[];

          if (dates.length === 0) {
            console.warn(
              `Tour package "${
                payload.name ?? payload.title ?? doc.id
              }" has no valid travel dates.`
            );
          }

          const name = payload.name ?? payload.title ?? "";
          const slugFromPayload = payload.slug || payload.slugified || null;
          const slugify = (s: string) =>
            s
              .toLowerCase()
              .replace(/[^a-z0-9\s-]/g, "")
              .trim()
              .replace(/\s+/g, "-");

          // Get cover image from media.coverImage first, then fallback
          const coverImage =
            payload.media?.coverImage ||
            payload.coverImage ||
            payload.image ||
            null;

          // Get highlights from details.highlights (new structure) or root highlights (old structure)
          const highlights =
            payload.details?.highlights || payload.highlights || [];

          if (DEBUG && highlights.length > 0) {
            console.log("Tour highlights for", name, ":", highlights);
          }

          return {
            id: doc.id,
            name,
            slug: slugFromPayload || (name ? slugify(name) : doc.id),
            travelDates: dates,
            stripePaymentLink: payload.stripePaymentLink,
            status: payload.status || "active",
            deposit: payload.pricing?.deposit ?? 250,
            price: payload.pricing?.original ?? 2050,
            coverImage: coverImage,
            duration: payload.duration || null,
            highlights: highlights,
            destinations:
              payload.destinations || payload.details?.destinations || [],
            description: payload.description || payload.summary || "",
            region: payload.region || payload.country || "",
            country: payload.country || "",
            rating: payload.rating || 4.8,
            media: payload.media,
          };
        });

        if (DEBUG) {
          console.log("📦 Loaded tour packages:", pkgList.length);
          console.log("Sample cover image:", pkgList[0]?.coverImage);
        }

        setTourPackages(pkgList as any);
        setIsLoadingPackages(false);
      },
      (err) => {
        console.error("tourPackages snapshot error", err);
        setIsLoadingPackages(false);
      }
    );

    return () => unsub();
  }, []);

  // Fetch payment terms from Firestore
  useEffect(() => {
    const q = collection(db, "paymentTerms");
    const unsub = onSnapshot(
      q,
      (snap) => {
        const terms = snap.docs
          .map((doc) => {
            const data = doc.data();
            return {
              id: doc.id,
              name: data.name,
              description: data.description,
              paymentPlanType: data.paymentPlanType,
              monthsRequired: data.monthsRequired,
              monthlyPercentages: data.monthlyPercentages,
              color: data.color,
            };
          })
          .sort((a, b) => {
            const order = [
              "p1_single_installment",
              "p2_two_installments",
              "p3_three_installments",
              "p4_four_installments",
            ];
            return (
              order.indexOf(a.paymentPlanType) -
              order.indexOf(b.paymentPlanType)
            );
          });
        setPaymentTerms(terms);
      },
      (err) => console.error("paymentTerms snapshot error", err)
    );

    return () => unsub();
  }, []);

  // update available tourDates when selected tourPackage changes
  useEffect(() => {
    // restore paymentDocId from sessionStorage if present (survives refresh)
    try {
      if (!paymentDocId && email && tourPackage) {
        const key = `stripe_payment_doc_${email}_${tourPackage}`;
        const id = sessionStorage.getItem(key);
        if (id) {
          (async () => {
            try {
              const { doc, getDoc } = await import("firebase/firestore");
              const snap = await getDoc(doc(db, "stripePayments", id));
              if (snap.exists()) {
                setPaymentDocId(id);
                try {
                  replaceWithPaymentId(id);
                } catch {}
              } else {
                // document no longer exists — remove the stale session key
                try {
                  sessionStorage.removeItem(key);
                } catch {}
              }
            } catch (err) {
              // if firestore check fails, fall back to setting the id conservatively
              console.warn(
                "Failed to validate payment doc, preserving session id:",
                err
              );
              setPaymentDocId(id);
            }
          })();
        }
      }
    } catch {}

    // Clean up any old session storage entries on component mount
    const cleanupOldSessions = () => {
      const keysToRemove: string[] = [];
      for (let i = 0; i < sessionStorage.length; i++) {
        const key = sessionStorage.key(i);
        if (
          key &&
          key.startsWith("stripe_payment_") &&
          !key.includes(email) &&
          !key.includes(tourPackage)
        ) {
          keysToRemove.push(key);
        }
      }
      keysToRemove.forEach((key) => sessionStorage.removeItem(key));
    };

    cleanupOldSessions();

    // If packages are still loading, don't attempt to validate/clear the selected package.
    // This prevents the session restore from being immediately clobbered while the
    // live `tourPackages` snapshot hasn't arrived yet.
    if (isLoadingPackages) return;

    if (!tourPackage) return;
    const pkg = tourPackages.find((p) => p.id === tourPackage);
    if (!pkg || pkg.status === "inactive") {
      setTourPackage("");
      setTourDates([]);
      setTourDate("");
      return;
    }

    setTourDates(pkg?.travelDates ?? []);
    // If the previously selected tourDate is not valid for this package, clear it.
    if (tourDate && !pkg.travelDates.includes(tourDate)) {
      setTourDate("");
    }
  }, [
    tourPackage,
    tourPackages,
    email,
    isLoadingPackages,
    paymentDocId,
    tourDate,
  ]);

  // On mount: if there's a stored stripe payment doc id, preload the form
  useEffect(() => {
    let mounted = true;

    setSessionLoading(true);

    const loadFromSession = async () => {
      try {
        // look for any key that starts with stripe_payment_doc_
        for (let i = 0; i < sessionStorage.length; i++) {
          const key = sessionStorage.key(i);
          if (!key) continue;
          if (key.startsWith("stripe_payment_doc_")) {
            const docId = sessionStorage.getItem(key);
            if (DEBUG)
              console.debug("session restore: found key", { key, docId });
            if (!docId) continue;

            // fetch the stripePayments document
            try {
              const { doc, getDoc } = await import("firebase/firestore");
              const snap = await getDoc(doc(db, "stripePayments", docId));
              if (!snap.exists()) {
                // remove stale session key for missing document
                try {
                  sessionStorage.removeItem(key);
                } catch {}
                if (DEBUG)
                  console.debug("session restore: doc missing, removed key", {
                    key,
                    docId,
                  });
                continue;
              }
              const data = snap.data() as any;
              if (DEBUG)
                console.debug("session restore: loaded doc", { docId, data });

              if (!mounted) return;

              // Set paymentDocId early to avoid race with tour query param sync
              setPaymentDocId(docId);
              if (DEBUG)
                console.debug("session restore: setPaymentDocId", docId);
              try {
                replaceWithPaymentId(docId);
              } catch (err) {
                console.debug(
                  "Failed to set paymentid query param on session restore:",
                  err
                );
              }

              // Populate form fields from stored doc
              if (data.email) setEmail(data.email);
              if (data.firstName) setFirstName(data.firstName);
              if (data.lastName) setLastName(data.lastName);
              if (data.birthdate) setBirthdate(data.birthdate);
              if (data.nationality) setNationality(data.nationality);
              if (data.bookingType) setBookingType(data.bookingType);
              if (typeof data.groupSize === "number")
                setGroupSize(data.groupSize);
              if (Array.isArray(data.additionalGuests))
                setAdditionalGuests(data.additionalGuests);
              if (data.tourPackageId) setTourPackage(data.tourPackageId);
              if (data.tourDate) setTourDate(data.tourDate);

              // Advance to the appropriate step based on status
              if (data.status === "reserve_pending") {
                // mark step 1 completed and go to payment step
                // update URL to reference this payment doc and remove any `tour` param
                try {
                  if (DEBUG)
                    console.debug(
                      "session restore: replacing URL with paymentid",
                      docId
                    );
                  replaceWithPaymentId(docId);
                  if (DEBUG)
                    console.debug(
                      "session restore: replaceWithPaymentId called for",
                      docId
                    );
                } catch (err) {
                  console.debug(
                    "Failed to set paymentid query param on session restore:",
                    err
                  );
                }
                setStep(2);
                setCompletedSteps((prev) => Array.from(new Set([...prev, 1])));
              } else if (data.status === "reserve_paid") {
                // payment completed — go to payment plan
                setPaymentConfirmed(true);
                try {
                  if (DEBUG)
                    console.debug(
                      "session restore (paid): replacing URL with paymentid",
                      docId
                    );
                  replaceWithPaymentId(docId);
                  if (DEBUG)
                    console.debug(
                      "session restore (paid): replaceWithPaymentId called for",
                      docId
                    );
                } catch (err) {
                  console.debug(
                    "Failed to set paymentid query param on session restore:",
                    err
                  );
                }
                setStep(3);
                // if bookingId present, set it so Confirm Booking can find the record
                if (data.bookingId) setBookingId(data.bookingId);
                setCompletedSteps((prev) =>
                  Array.from(new Set([...prev, 1, 2]))
                );
              }

              // stop after first matching key
              return;
            } catch (err) {
              console.warn("Failed to load stripe payment doc:", err);
              continue;
            }
          }
        }
      } catch (e) {
        console.warn("Error while restoring session payment doc:", e);
      }
    };

    loadFromSession().finally(() => {
      if (mounted) setSessionLoading(false);
    });

    return () => {
      mounted = false;
    };
  }, []);

  // Show/Hide Tour Date when a Tour Package is selected
  useEffect(() => {
    if (tourPackage) {
      setDateMounted(true);
      requestAnimationFrame(() => setDateVisible(true));
    } else {
      setDateVisible(false);
      const t = setTimeout(() => setDateMounted(false), 220);
      setTourDate("");
      setErrors((e) => ({ ...e, tourDate: "" }));
      return () => clearTimeout(t);
    }
  }, [tourPackage]);

  // Helper function to check if tour is available
  const isTourAvailable = (tour: (typeof tourPackages)[0]) => {
    // Check if tour status is Active
    if (tour.status !== "active") {
      return false;
    }

    // Check if all tour dates are too soon (within 2 days)
    if (tour.travelDates && tour.travelDates.length > 0) {
      const today = new Date();
      const twoDaysFromNow = new Date();
      twoDaysFromNow.setDate(today.getDate() + 2);

      const availableDates = tour.travelDates.filter((dateStr) => {
        const tourDate = new Date(dateStr);
        return tourDate > twoDaysFromNow;
      });

      // If no dates are available (all too soon)
      if (availableDates.length === 0) {
        return false;
      }
    }

    return true;
  };

  // Get availability message
  const getAvailabilityMessage = (tour: (typeof tourPackages)[0]) => {
    if (tour.status !== "active") {
      return "Currently Unavailable";
    }

    if (tour.travelDates && tour.travelDates.length > 0) {
      const today = new Date();
      const twoDaysFromNow = new Date();
      twoDaysFromNow.setDate(today.getDate() + 2);

      const availableDates = tour.travelDates.filter((dateStr) => {
        const tourDate = new Date(dateStr);
        return tourDate > twoDaysFromNow;
      });

      if (availableDates.length === 0) {
        return "All dates too soon - check back later";
      }
    }

    return null;
  };

  // Calculate tour popularity from bookings
  useEffect(() => {
    const calculatePopularity = async () => {
      try {
        const { collection, getDocs } = await import("firebase/firestore");
        const bookingsRef = collection(db, "bookings");
        const bookingsSnapshot = await getDocs(bookingsRef);

        const tourBookingCounts: Record<string, number> = {};

        bookingsSnapshot.docs.forEach((doc) => {
          const booking = doc.data();
          const tourName =
            booking.tourPackageName ||
            booking.tourName ||
            booking.tourPackage ||
            booking.tour;

          if (tourName) {
            tourBookingCounts[tourName] =
              (tourBookingCounts[tourName] || 0) + 1;
          }
        });

        if (DEBUG) {
          console.log("📊 Tour popularity data:", tourBookingCounts);
        }

        setPopularityData(tourBookingCounts);
      } catch (error) {
        console.error("Error calculating popularity:", error);
      }
    };

    if (!isLoadingPackages) {
      calculatePopularity();
    }
  }, [isLoadingPackages]);

  // Filter tours based on search and filters
  useEffect(() => {
    let filtered = tourPackages;

    // Apply search
    if (searchQuery) {
      filtered = filtered.filter(
        (tour) =>
          tour.name.toLowerCase().includes(searchQuery.toLowerCase()) ||
          tour.description?.toLowerCase().includes(searchQuery.toLowerCase()) ||
          tour.destinations?.some((d) =>
            d.toLowerCase().includes(searchQuery.toLowerCase())
          )
      );
    }

    // Apply category filter
    if (activeFilter === "popular") {
      // Sort by booking count (most popular first)
      filtered = [...filtered].sort((a, b) => {
        const aCount = popularityData[a.name] || 0;
        const bCount = popularityData[b.name] || 0;
        return bCount - aCount; // Descending order
      });
    } else if (activeFilter === "active") {
      // Filter only active tours
      filtered = filtered.filter((tour) => tour.status === "active");
    } else if (activeFilter !== "all") {
      // Apply region/country filter
      filtered = filtered.filter(
        (tour) =>
          tour.region?.toLowerCase() === activeFilter ||
          tour.country?.toLowerCase() === activeFilter
      );
    }

    // Sort alphabetically by default (except when showing popular)
    if (activeFilter !== "popular") {
      filtered = [...filtered].sort((a, b) => a.name.localeCompare(b.name));
    }

    setFilteredTours(filtered);
  }, [searchQuery, activeFilter, tourPackages, popularityData]);

  // Initialize selectedTourId when modal opens with pre-selected tour
  useEffect(() => {
    if (modalOpen && tourPackage) {
      setSelectedTourId(tourPackage);
    } else if (!modalOpen) {
      // Reset selected tour when modal closes if it wasn't confirmed
      if (selectedTourId !== tourPackage) {
        setSelectedTourId(null);
      }
    }
  }, [modalOpen, tourPackage]);

  // Rotate highlights in the tour preview card every 5 seconds, reset on interaction
  useEffect(() => {
    if (
      selectedPackage &&
      selectedPackage.highlights &&
      selectedPackage.highlights.length > 1
    ) {
      const interval = setInterval(() => {
        setCurrentHighlightIndex(
          (prev) => (prev + 1) % (selectedPackage.highlights?.length || 1)
        );
<<<<<<< HEAD
      }, 5000);
      
=======
      }, 3000);

>>>>>>> 61bff87f
      return () => clearInterval(interval);
    }
  }, [selectedPackage]);

  // Prevent body scroll when modal is open
  useEffect(() => {
    if (modalOpen) {
      document.body.style.overflow = "hidden";
    } else {
      document.body.style.overflow = "unset";
    }

    return () => {
      document.body.style.overflow = "unset";
    };
  }, [modalOpen]);

  // animate additional guests area when bookingType changes (measured height)
  useEffect(() => {
    if (bookingType === "Duo Booking" || bookingType === "Group Booking") {
      setGuestsMounted(true);
    } else {
      setGuestsHeight("0px");
      setTimeout(() => setGuestsMounted(false), ANIM_DURATION + 20);
    }
  }, [bookingType]);

  const handleAddGuest = () => {
    // For group booking, limit guests to groupSize - 1 (booker + others)
    if (bookingType === "Group Booking") {
      const maxGuests = Math.max(0, groupSize - 1);
      if (additionalGuests.length >= maxGuests) return;
      setAdditionalGuests([...additionalGuests, ""]);
      return;
    }
    // Duo booking only allows one additional guest
    if (bookingType === "Duo Booking") {
      if (additionalGuests.length >= 1) return;
      setAdditionalGuests([...additionalGuests.slice(0, 1), ""]);
      return;
    }
    return;
  };

  const handleBookingTypeChange = async (value: string) => {
    const animateToState = async (applyState: () => void) => {
      const wasMounted = guestsMounted;
      if (!wasMounted) {
        setGuestsMounted(true);
        setGuestsHeight("1px");
      }

      const startH = guestsWrapRef.current?.getBoundingClientRect().height ?? 0;
      applyState();
      await new Promise((r) => requestAnimationFrame(r));
      const targetH = guestsContentRef.current?.scrollHeight ?? 0;
      await animateHeight(startH, targetH);
    };

    // Group -> Duo
    if (bookingType === "Group Booking" && value === "Duo Booking") {
      await animateToState(() => {
        setAdditionalGuests([additionalGuests[0] ?? ""]);
        setGroupSize(2);
        setBookingType("Duo Booking");
      });
      return;
    }

    // Collapse to Single
    if (value === "Single Booking") {
      const startH = guestsWrapRef.current?.getBoundingClientRect().height ?? 0;
      await animateHeight(startH, 0);
      setGuestsHeight("0px");
      setAdditionalGuests([]);
      setGroupSize(3);
      setBookingType("Single Booking");
      setTimeout(() => setGuestsMounted(false), 20);
      return;
    }

    // Single/Duo -> Duo
    if (value === "Duo Booking") {
      await animateToState(() => {
        setGroupSize(2);
        setAdditionalGuests((prev) => [prev[0] ?? ""]);
        setBookingType("Duo Booking");
      });
      return;
    }

    // Any -> Group
    if (value === "Group Booking") {
      await animateToState(() => {
        setGroupSize((prev) => Math.max(3, prev));
        const slots = Math.max(1, Math.max(3, groupSize) - 1);
        setBookingType("Group Booking");
        setAdditionalGuests((prev) => {
          const copy = prev.slice(0, slots);
          while (copy.length < slots) copy.push("");
          return copy;
        });
      });
      return;
    }
  };

  const handleGroupSizeChange = async (val: number) => {
    if (bookingType !== "Group Booking") return;
    const clamped = Math.max(3, Math.min(20, val || 3));

    await animateGuestsContentChange(() => {
      setGroupSize(clamped);
      setAdditionalGuests((prev) => {
        const needed = clamped - 1;
        const copy = prev.slice(0, needed);
        while (copy.length < needed) copy.push("");
        return copy;
      });
    });
  };

  const handleGuestChange = (idx: number, value: string) => {
    const copy = [...additionalGuests];
    copy[idx] = value;
    setAdditionalGuests(copy);
  };

  const validate = () => {
    const e: { [k: string]: string } = {};

    if (!email) e.email = "Email is required";
    else if (!/^[^\s@]+@[^\s@]+\.[^\s@]+$/.test(email))
      e.email = "Enter a valid email";

    if (!birthdate) e.birthdate = "Birthdate is required";
    if (!firstName) e.firstName = "First name is required";
    if (!lastName) e.lastName = "Last name is required";
    if (!nationality) e.nationality = "Nationality is required";
    if (!bookingType) e.bookingType = "Booking type is required";
    if (!tourPackage) e.tourPackage = "Tour name is required";
    if (tourPackage && !tourDate) e.tourDate = "Tour date is required";

    // Duo/Group guests email check
    if (
      (bookingType === "Duo Booking" || bookingType === "Group Booking") &&
      additionalGuests.length
    ) {
      additionalGuests.forEach((g, idx) => {
        if (!g.trim())
          e[`guest-${idx}`] = `Guest #${idx + 1} email is required`;
        else if (!/^[^\s@]+@[^\s@]+\.[^\s@]+$/.test(g))
          e[`guest-${idx}`] = `Guest #${idx + 1} enter a valid email`;
      });
    }

    setErrors(e);
    return Object.keys(e).length === 0;
  };

  const onSubmit = (ev?: React.FormEvent) => {
    ev?.preventDefault();

    // Don't process form submission in Step 2 or 3 (payment/plan selection)
    if (step === 2 || step === 3) {
      return;
    }

    if (!validate()) return;
    console.log({ email, firstName, lastName });
    setSubmitted(true);
  };

  // Handle tour selection confirmation from modal
  const handleConfirmTourSelection = () => {
    const tour = tourPackages.find((t) => t.id === selectedTourId);
    if (tour) {
      setTourPackage(tour.id);
      setModalOpen(false);
      setSearchQuery("");
      setActiveFilter("all");
<<<<<<< HEAD
      
      // Scroll to tour date or next section after selection with smoother animation
=======

      // Scroll to tour date or next section after selection
>>>>>>> 61bff87f
      setTimeout(() => {
        const tourDateSection = document.querySelector(
          '[aria-label="Tour Date"]'
        );
        if (tourDateSection) {
<<<<<<< HEAD
          tourDateSection.scrollIntoView({ 
            behavior: 'smooth', 
            block: 'center',
=======
          tourDateSection.scrollIntoView({
            behavior: "smooth",
            block: "center",
>>>>>>> 61bff87f
          });
        }
      }, 400);
    }
  };

  const handleConfirmBooking = async () => {
    try {
      setConfirmingBooking(true);

      // Check if payment plan is selected (not required for last minute bookings)
      if (!availablePaymentTerm.isLastMinute && !selectedPaymentPlan) {
        alert("Please select a payment plan to continue");
        return;
      }

      console.log(
        "🎯 Confirming booking with payment plan:",
        selectedPaymentPlan
      );

      // Get the selected payment plan details
      const availablePlans = getAvailablePaymentPlans();
      const selectedPlan = availablePlans.find(
        (plan) =>
          plan.id === selectedPaymentPlan || plan.type === selectedPaymentPlan
      );

      // Find the payment document by bookingId
      const { collection, query, where, getDocs } = await import(
        "firebase/firestore"
      );

      const paymentsRef = collection(db, "stripePayments");
      const q = query(paymentsRef, where("bookingId", "==", bookingId));
      const querySnapshot = await getDocs(q);

      if (!querySnapshot.empty) {
        const paymentDoc = querySnapshot.docs[0];
        const paymentDocId = paymentDoc.id;
        console.log(
          "📝 Updating booking with payment plan via API:",
          paymentDocId
        );

        // Call the select-plan API to update both stripePayments and bookings
        const response = await fetch("/api/stripe-payments/select-plan", {
          method: "POST",
          headers: {
            "Content-Type": "application/json",
          },
          body: JSON.stringify({
            paymentDocId: paymentDocId,
            selectedPaymentPlan: selectedPaymentPlan,
            paymentPlanDetails: selectedPlan || null,
          }),
        });

        const result = await response.json();

        if (!response.ok) {
          console.error("❌ Select plan API error:", result.error);
          alert(
            result.error || "Error confirming your booking. Please try again."
          );
          return;
        }

        console.log("✅ Booking confirmed successfully!", result);
        // Clean up session storage now that the booking is fully confirmed
        try {
          const docSessionKey = `stripe_payment_doc_${email}_${tourPackage}`;
          sessionStorage.removeItem(docSessionKey);
          const sessionKey = `stripe_payment_${email}_${tourPackage}`;
          sessionStorage.removeItem(sessionKey);
        } catch (e) {
          console.warn(
            "Failed to remove session storage after confirmation:",
            e
          );
        }

        setBookingConfirmed(true);
      } else {
        console.error(
          "❌ Payment document not found for bookingId:",
          bookingId
        );
        alert("Error: Could not find your booking. Please contact support.");
      }
    } catch (error) {
      console.error("❌ Error confirming booking:", error);
      alert(
        "An error occurred while confirming your booking. Please try again."
      );
    } finally {
      setConfirmingBooking(false);
    }
  };

  return (
    <div className="min-h-screen bg-background relative overflow-hidden theme-transition">
      {/* Animated gradient background */}
      <div className="absolute inset-0 z-0">
        <div className="absolute inset-0 bg-gradient-to-br from-crimson-red/5 via-sunglow-yellow/5 to-spring-green/5 dark:from-crimson-red/20 dark:via-creative-midnight/30 dark:to-spring-green/20 animate-gradient-shift bg-[length:200%_200%]" />
      </div>

      {/* Theme Toggle Button */}
      <div className="fixed top-6 right-6 z-50">
        <ThemeToggle />
      </div>

      {/* Email-check modal shown when existing stripePayments are found for this email */}
      <Dialog open={showEmailModal} onOpenChange={setShowEmailModal}>
        <DialogContent>
          <DialogHeader>
            <DialogTitle>Existing reservation(s) for this email</DialogTitle>
            <DialogDescription>
              {foundStripePayments &&
              foundStripePayments.some((r) => r.status === "reserve_paid")
                ? "We found a paid reservation for this email — you can reuse it to continue selecting a payment plan or view its details."
                : "We found previous reservation attempts using this email. You can reuse one of them or discard it and create a new reservation."}
            </DialogDescription>
          </DialogHeader>

          <div className="mt-4 space-y-3">
            {modalLoading ? (
              <div className="flex items-center justify-center">
                <div className="animate-spin rounded-full h-8 w-8 border-b-2 border-primary" />
              </div>
            ) : (
              foundStripePayments.map((rec) => (
                <div
                  key={rec.id}
                  className="flex items-center justify-between p-3 bg-muted/30 rounded"
                >
                  <div className="text-sm">
                    <div className="font-semibold">
                      {rec.tourPackageName || rec.tourPackageId || "-"}
                    </div>
                    <div className="text-xs text-foreground/70 flex items-center gap-2">
                      {rec.tourDate ? <span>{rec.tourDate} ·</span> : null}
                      <span>
                        {/* compact status tag */}
                        {rec.status === "reserve_paid" ? (
                          <span className="inline-flex items-center px-2 py-0.5 rounded-full text-xs bg-green-100 text-green-800 font-semibold">
                            Paid
                          </span>
                        ) : rec.status === "reserve_pending" ? (
                          <span className="inline-flex items-center px-2 py-0.5 rounded-full text-xs bg-yellow-100 text-yellow-800 font-semibold">
                            Pending
                          </span>
                        ) : rec.status === "terms_selected" ? (
                          <span className="inline-flex items-center px-2 py-0.5 rounded-full text-xs bg-blue-100 text-blue-800 font-semibold">
                            Terms
                          </span>
                        ) : (
                          <span className="inline-flex items-center px-2 py-0.5 rounded-full text-xs bg-muted/30 text-foreground font-semibold">
                            Unknown
                          </span>
                        )}
                      </span>
                      <span>· £{rec.amountGBP || "0.00"}</span>
                    </div>
                  </div>
                  <div className="flex items-center gap-2">
                    <button
                      onClick={() => handleReuseExisting(rec)}
                      className="px-3 py-1 rounded bg-primary text-primary-foreground text-sm font-medium"
                    >
                      Use this
                    </button>
                    {!(
                      rec.status === "reserve_paid" ||
                      rec.status === "terms_selected"
                    ) && (
                      <button
                        onClick={() => handleDiscardExisting(rec.id)}
                        className="px-3 py-1 rounded bg-red-600 text-white text-sm font-medium"
                      >
                        Discard
                      </button>
                    )}
                  </div>
                </div>
              ))
            )}
          </div>
        </DialogContent>
      </Dialog>

      <div
        className="relative z-10 w-full min-h-screen text-card-foreground px-4 py-6 sm:px-6 sm:py-8 md:px-8 md:py-10"
        aria-labelledby="reservation-form-title"
      >
        {sessionLoading && (
          <div className="absolute inset-0 z-40 flex items-center justify-center bg-background/80 backdrop-blur-sm">
            <div className="text-center">
              <div className="animate-spin rounded-full h-10 w-10 border-b-2 border-primary mx-auto"></div>
              {/* <p className="mt-3 text-sm text-foreground/90">Restoring your reservation…</p> */}
            </div>
          </div>
        )}
        {/* assistive live region to announce tour date visibility changes */}
        <div aria-live="polite" className="sr-only">
          {dateVisible ? "Tour date shown" : "Tour date hidden"}
        </div>

        {/* Max-width container for better readability on larger screens */}
        <div className="max-w-4xl mx-auto">
          {/* Progress tracker placeholder for Steps 1-3 (static; wire later) */}
          <div className="mb-6">
            <div className="flex items-center gap-4">
              <div className="flex-1">
                <h2
                  id="reservation-form-title"
                  className="text-2xl sm:text-3xl font-hk-grotesk font-bold text-foreground mb-2"
                >
                  Reserve your tour spot
                </h2>
                <p className="text-sm sm:text-base text-foreground/80 mb-1 leading-relaxed font-medium">
                  Choose your tour name and date, pay the down payment, then
                  complete your payment plan to secure your spot.
                </p>
                <p className="text-xs text-foreground/70 flex items-center gap-1.5 font-medium">
                  <svg
                    className="w-4 h-4"
                    fill="none"
                    viewBox="0 0 24 24"
                    stroke="currentColor"
                  >
                    <path
                      strokeLinecap="round"
                      strokeLinejoin="round"
                      strokeWidth={2}
                      d="M12 8v4l3 3m6-3a9 9 0 11-18 0 9 9 0 0118 0z"
                    />
                  </svg>
                  Takes about 3-5 minutes
                </p>
              </div>
            </div>

            <div className="relative w-full bg-muted/30 backdrop-blur-sm rounded-full h-3 overflow-hidden shadow-inner border border-border/50">
              <div
                className={`h-full bg-gradient-to-r from-primary via-crimson-red to-spring-green rounded-full transition-all duration-500 ease-out shadow-lg relative ${progressWidth}`}
              >
                <div className="absolute inset-0 bg-white/20 animate-pulse rounded-full"></div>
              </div>
            </div>

            <div className="mt-4 grid grid-cols-3 gap-2 sm:gap-4 text-xs sm:text-sm">
              <button
                type="button"
                onClick={() => {
                  setStep(1);
                }}
                className="flex items-center gap-1.5 sm:gap-2 transition-all duration-200 hover:opacity-80 cursor-pointer group"
              >
                <div
                  className={`h-8 w-8 sm:h-9 sm:w-9 rounded-full flex items-center justify-center text-sm font-semibold transition-all duration-200 ${
                    step === 1
                      ? "bg-gradient-to-br from-primary to-crimson-red text-primary-foreground shadow-lg scale-110 ring-2 ring-primary/30"
                      : completedSteps.includes(1)
                      ? "bg-white text-green-600 shadow-md group-hover:scale-105 ring-2 ring-green-500/30"
                      : "bg-muted text-foreground group-hover:scale-105"
                  }`}
                >
                  {completedSteps.includes(1) && step !== 1 ? (
                    <svg
                      className="w-4 h-4"
                      fill="currentColor"
                      viewBox="0 0 20 20"
                    >
                      <path
                        fillRule="evenodd"
                        d="M16.707 5.293a1 1 0 010 1.414l-8 8a1 1 0 01-1.414 0l-4-4a1 1 0 011.414-1.414L8 12.586l7.293-7.293a1 1 0 011.414 0z"
                        clipRule="evenodd"
                      />
                    </svg>
                  ) : (
                    "1"
                  )}
                </div>
                <div
                  className={`hidden sm:block font-semibold ${
                    step === 1 ? "text-foreground" : "text-foreground/70"
                  }`}
                >
                  Personal & Booking
                </div>
                <div
                  className={`sm:hidden font-semibold ${
                    step === 1 ? "text-foreground" : "text-foreground/70"
                  }`}
                >
                  Personal
                </div>
              </button>
              <button
                type="button"
                onClick={() => {
                  if (completedSteps.includes(2) || step === 2) {
                    setStep(2);
                  } else if (
                    step === 1 && 
                    email && 
                    /^[^\s@]+@[^\s@]+\.[^\s@]+$/.test(email) &&
                    birthdate &&
                    firstName &&
                    lastName &&
                    nationality &&
                    bookingType &&
                    tourPackage &&
                    tourDate &&
                    !((bookingType === "Duo Booking" || bookingType === "Group Booking") && 
                      additionalGuests.some((g) => !g.trim() || !/^[^\s@]+@[^\s@]+\.[^\s@]+$/.test(g)))
                  ) {
                    checkExistingPaymentsAndMaybeProceed();
                  }
                }}
                disabled={
                  step === 1 && (
                    !email || 
                    !/^[^\s@]+@[^\s@]+\.[^\s@]+$/.test(email) ||
                    !birthdate ||
                    !firstName ||
                    !lastName ||
                    !nationality ||
                    !bookingType ||
                    !tourPackage ||
                    !tourDate ||
                    ((bookingType === "Duo Booking" || bookingType === "Group Booking") && 
                      additionalGuests.some((g) => !g.trim() || !/^[^\s@]+@[^\s@]+\.[^\s@]+$/.test(g)))
                  )
                }
                className={`flex items-center gap-1.5 sm:gap-2 transition-all duration-200 group ${
                  step === 1 && (
                    !email || 
                    !/^[^\s@]+@[^\s@]+\.[^\s@]+$/.test(email) ||
                    !birthdate ||
                    !firstName ||
                    !lastName ||
                    !nationality ||
                    !bookingType ||
                    !tourPackage ||
                    !tourDate ||
                    ((bookingType === "Duo Booking" || bookingType === "Group Booking") && 
                      additionalGuests.some((g) => !g.trim() || !/^[^\s@]+@[^\s@]+\.[^\s@]+$/.test(g)))
                  )
                    ? "opacity-50 cursor-not-allowed"
                    : "hover:opacity-80 cursor-pointer"
                }`}
              >
                <div
                  className={`h-8 w-8 sm:h-9 sm:w-9 rounded-full flex items-center justify-center text-sm font-semibold transition-all duration-200 ${
                    step === 2
                      ? "bg-gradient-to-br from-primary to-crimson-red text-primary-foreground shadow-lg scale-110 ring-2 ring-primary/30"
                      : completedSteps.includes(2)
                      ? "bg-white text-green-600 shadow-md group-hover:scale-105 ring-2 ring-green-500/30"
                      : step === 1 && (
                        !email || 
                        !/^[^\s@]+@[^\s@]+\.[^\s@]+$/.test(email) ||
                        !birthdate ||
                        !firstName ||
                        !lastName ||
                        !nationality ||
                        !bookingType ||
                        !tourPackage ||
                        !tourDate ||
                        ((bookingType === "Duo Booking" || bookingType === "Group Booking") && 
                          additionalGuests.some((g) => !g.trim() || !/^[^\s@]+@[^\s@]+\.[^\s@]+$/.test(g)))
                      )
                      ? "bg-muted/50 text-muted-foreground"
                      : "bg-muted text-foreground group-hover:scale-105"
                  }`}
                >
                  {completedSteps.includes(2) && step !== 2 ? (
                    <svg
                      className="w-4 h-4"
                      fill="currentColor"
                      viewBox="0 0 20 20"
                    >
                      <path
                        fillRule="evenodd"
                        d="M16.707 5.293a1 1 0 010 1.414l-8 8a1 1 0 01-1.414 0l-4-4a1 1 0 011.414-1.414L8 12.586l7.293-7.293a1 1 0 011.414 0z"
                        clipRule="evenodd"
                      />
                    </svg>
                  ) : (
                    "2"
                  )}
                </div>
                <div
                  className={`font-semibold ${
                    step === 2 ? "text-foreground" : "text-foreground/70"
                  }`}
                >
                  Payment
                </div>
              </button>
              <button
                type="button"
                onClick={() => {
                  if (paymentConfirmed) setStep(3);
                }}
                disabled={!paymentConfirmed}
                className={`flex items-center gap-1.5 sm:gap-2 transition-all duration-200 group ${
                  !paymentConfirmed
                    ? "opacity-50 cursor-not-allowed"
                    : "hover:opacity-80 cursor-pointer"
                }`}
              >
                <div
                  className={`h-8 w-8 sm:h-9 sm:w-9 rounded-full flex items-center justify-center text-sm font-semibold transition-all duration-200 ${
                    step === 3
                      ? "bg-gradient-to-br from-[#EF3340] to-[#FF8200] text-white shadow-lg scale-110 ring-2 ring-[#EF3340]/30"
                      : !paymentConfirmed
                      ? "bg-[#1C1F2A]/10 dark:bg-muted/50 text-[#1C1F2A]/40 dark:text-muted-foreground"
                      : "bg-[#1C1F2A]/15 dark:bg-muted text-[#1C1F2A] dark:text-foreground group-hover:scale-105"
                  }`}
                >
                  3
                </div>
                <div
                  className={`hidden sm:block font-semibold ${
                    step === 3 ? "text-foreground" : "text-foreground/70"
                  }`}
                >
                  Payment plan
                </div>
                <div
                  className={`sm:hidden font-semibold ${
                    step === 3 ? "text-foreground" : "text-foreground/70"
                  }`}
                >
                  Plan
                </div>
              </button>
            </div>



            {/* How it works Card */}
            <div className="mt-6 rounded-2xl bg-white dark:bg-card/80 dark:backdrop-blur-md border border-sunglow-yellow/20 dark:border-crimson-red/30 shadow-lg dark:shadow-xl overflow-hidden transition-all duration-300 hover:border-crimson-red hover:shadow-crimson-red/20 hover:shadow-xl">
              <button
                onClick={() => setHowItWorksExpanded(!howItWorksExpanded)}
                className="w-full p-6 flex items-center gap-4 hover:bg-black/2 dark:hover:bg-white/5 transition-colors duration-200"
              >
                <div className="p-3 rounded-xl bg-crimson-red/10 flex-shrink-0 shadow-sm">
                  <svg
                    className="w-5 h-5 text-crimson-red"
                    fill="currentColor"
                    viewBox="0 0 20 20"
                  >
                    <path
                      fillRule="evenodd"
                      d="M18 10a8 8 0 11-16 0 8 8 0 0116 0zm-7-4a1 1 0 11-2 0 1 1 0 012 0zM9 9a1 1 0 000 2v3a1 1 0 001 1h1a1 1 0 100-2v-3a1 1 0 00-1-1H9z"
                      clipRule="evenodd"
                    />
                  </svg>
                </div>
                <div className="flex-1 text-left">
                  <h4 className="font-bold text-foreground text-lg">
                    How it works
                  </h4>
<<<<<<< HEAD
                  <AnimatePresence mode="wait">
                    {!howItWorksExpanded && (
                      <motion.p
                        key="subtitle"
                        initial={{ opacity: 0, height: 0 }}
                        animate={{ opacity: 1, height: 'auto' }}
                        exit={{ opacity: 0, height: 0 }}
                        transition={{ duration: 0.3 }}
                        className="text-sm text-foreground/70 font-medium mt-0.5"
                      >
                        {getStepDescription()}
                      </motion.p>
                    )}
                  </AnimatePresence>
=======
                  <ul className="text-sm text-[#1C1F2A] dark:text-white/80 space-y-2.5">
                    <li className="flex items-start gap-3">
                      <span className="flex-shrink-0 w-6 h-6 rounded-full bg-[#EF3340] text-white text-xs font-bold flex items-center justify-center">
                        1
                      </span>
                      <span className="text-[#1C1F2A] dark:text-white/90">
                        Fill in your personal details and select your tour name
                      </span>
                    </li>
                    <li className="flex items-start gap-3">
                      <span className="flex-shrink-0 w-6 h-6 rounded-full bg-[#EF3340] text-white text-xs font-bold flex items-center justify-center">
                        2
                      </span>
                      <span className="text-[#1C1F2A] dark:text-white/90">
                        Pay a small reservation fee to secure your spot
                      </span>
                    </li>
                    <li className="flex items-start gap-3">
                      <span className="flex-shrink-0 w-6 h-6 rounded-full bg-[#EF3340] text-white text-xs font-bold flex items-center justify-center">
                        3
                      </span>
                      <span className="text-[#1C1F2A] dark:text-white/90">
                        Pick a payment plan from a list of available options for
                        your tour date
                      </span>
                    </li>
                  </ul>
>>>>>>> 61bff87f
                </div>
                <motion.svg
                  animate={{ rotate: howItWorksExpanded ? 180 : 0 }}
                  transition={{ duration: 0.5, ease: [0.4, 0, 0.2, 1] }}
                  className="w-5 h-5 text-foreground/70 flex-shrink-0"
                  fill="none"
                  stroke="currentColor"
                  viewBox="0 0 24 24"
                >
                  <path strokeLinecap="round" strokeLinejoin="round" strokeWidth={2} d="M19 14l-7 7m0 0l-7-7m7 7V3" />
                </motion.svg>
              </button>
              
              {/* Collapsible content */}
              <AnimatePresence initial={false}>
                {howItWorksExpanded && (
                  <motion.div
                    key="content"
                    initial={{ height: 0, opacity: 0 }}
                    animate={{ height: 'auto', opacity: 1 }}
                    exit={{ height: 0, opacity: 0 }}
                    transition={{ duration: 0.5, ease: [0.4, 0, 0.2, 1] }}
                    style={{ overflow: 'hidden' }}
                  >
                    <motion.div
                      initial={{ y: -20 }}
                      animate={{ y: 0 }}
                      exit={{ y: -20 }}
                      transition={{ duration: 0.4, ease: [0.4, 0, 0.2, 1] }}
                      className="px-6 pb-6 pt-2"
                    >
                      <ul className="text-sm text-foreground/90 space-y-2.5">
                        {[
                          'Fill in your personal details and select your tour name',
                          'Pay a small reservation fee to secure your spot',
                          'Pick a payment plan from a list of available options for your tour date'
                        ].map((text, idx) => (
                          <motion.li
                            key={idx}
                            initial={{ x: -20, opacity: 0, scale: 0.95 }}
                            animate={{ x: 0, opacity: 1, scale: 1 }}
                            exit={{ x: -20, opacity: 0, scale: 0.95 }}
                            transition={{ 
                              duration: 0.4, 
                              delay: idx * 0.1,
                              ease: [0.4, 0, 0.2, 1]
                            }}
                            className="flex items-center gap-3"
                          >
                            <motion.span
                              initial={{ scale: 0, rotate: -180 }}
                              animate={{ scale: 1, rotate: 0 }}
                              exit={{ scale: 0, rotate: -180 }}
                              transition={{ 
                                duration: 0.5, 
                                delay: idx * 0.1 + 0.1,
                                ease: [0.68, -0.55, 0.265, 1.55]
                              }}
                              className="flex-shrink-0 w-6 h-6 rounded-full bg-gradient-to-br from-crimson-red to-crimson-red/90 text-white text-xs font-bold flex items-center justify-center shadow-sm"
                            >
                              {idx + 1}
                            </motion.span>
                            <span className="text-foreground/90">{text}</span>
                          </motion.li>
                        ))}
                      </ul>
                    </motion.div>
                  </motion.div>
                )}
              </AnimatePresence>
            </div>
          </div>

          <div className="space-y-6">
            {/* STEP 1 - Personal & Booking Details */}
            {step === 1 && (
              <div className="rounded-2xl bg-white dark:bg-card/80 dark:backdrop-blur-md p-6 sm:p-8 border border-sunglow-yellow/20 dark:border-crimson-red/30 shadow-lg dark:shadow-xl transition-all duration-300 hover:border-crimson-red hover:shadow-crimson-red/20 hover:shadow-xl">
                {/* Show locked message if payment confirmed */}
                {paymentConfirmed && (
                  <div className="bg-amber-500/10 border border-amber-500/30 p-3 rounded-md mb-4">
                    <div className="flex items-center gap-2">
                      <svg
                        className="h-5 w-5 text-amber-500"
                        viewBox="0 0 24 24"
                        fill="none"
                        aria-hidden
                      >
                        <path
                          d="M12 15v-3m0 0V9m0 3h.01M21 12a9 9 0 11-18 0 9 9 0 0118 0z"
                          stroke="currentColor"
                          strokeWidth="2"
                          strokeLinecap="round"
                          strokeLinejoin="round"
                        />
                      </svg>
                      <span className="text-sm font-medium text-foreground">
                        Booking details are locked after payment
                      </span>
                    </div>
                  </div>
                )}
                <div className="flex items-center gap-3 mb-6 pb-3 border-b-2 border-border/50">
                  <div className="p-2 rounded-lg bg-primary/10">
                    <svg
                      className="w-5 h-5 text-primary"
                      fill="none"
                      viewBox="0 0 24 24"
                      stroke="currentColor"
                    >
                      <path
                        strokeLinecap="round"
                        strokeLinejoin="round"
                        strokeWidth={2}
                        d="M16 7a4 4 0 11-8 0 4 4 0 018 0zM12 14a7 7 0 00-7 7h14a7 7 0 00-7-7z"
                      />
                    </svg>
                  </div>
                  <h3 className="text-xl font-bold text-foreground">
                    Personal & Booking details
                  </h3>
                </div>
                <div
                  className={`space-y-4 transition-all duration-300 ${
                    clearing ? "opacity-0" : "opacity-100"
                  }`}
                >
                  <div className="grid grid-cols-1 sm:grid-cols-2 gap-6">
                    <label className="block relative group">
                      <span className="text-sm font-semibold text-foreground flex items-center gap-2">
                        Email address
                        <span className="text-destructive text-xs">*</span>
                      </span>
                      <div className="relative">
                        <div className="absolute left-3 top-1/2 -translate-y-1/2 text-muted-foreground group-focus-within:text-primary transition-colors pointer-events-none">
                          <svg
                            className="w-5 h-5"
                            fill="none"
                            viewBox="0 0 24 24"
                            stroke="currentColor"
                          >
                            <path
                              strokeLinecap="round"
                              strokeLinejoin="round"
                              strokeWidth={2}
                              d="M16 12a4 4 0 10-8 0 4 4 0 008 0zm0 0v1.5a2.5 2.5 0 005 0V12a9 9 0 10-9 9m4.5-1.206a8.959 8.959 0 01-4.5 1.207"
                            />
                          </svg>
                        </div>
                        <input
                          type="email"
                          name="email"
                          autoComplete="email"
                          value={email}
                          onChange={(e) => setEmail(e.target.value)}
                          placeholder="your.email@example.com"
                          className={`${fieldBase} ${fieldWithIcon} ${fieldBorder(
                            !!errors.email
                          )} ${isFieldValid("email", email) ? 'border-green-500' : ''} ${fieldFocus}`}
                          aria-invalid={!!errors.email}
                          aria-describedby={
                            errors.email ? "email-error" : undefined
                          }
                          disabled={paymentConfirmed}
                        />
                        {isFieldValid("email", email) && !errors.email && (
                          <div className="absolute right-3 top-1/2 -translate-y-1/2 text-green-500">
                            <svg
                              className="w-5 h-5"
                              fill="currentColor"
                              viewBox="0 0 20 20"
                            >
                              <path
                                fillRule="evenodd"
                                d="M10 18a8 8 0 100-16 8 8 0 000 16zm3.707-9.293a1 1 0 00-1.414-1.414L9 10.586 7.707 9.293a1 1 0 00-1.414 1.414l2 2a1 1 0 001.414 0l4-4z"
                                clipRule="evenodd"
                              />
                            </svg>
                          </div>
                        )}
                      </div>
                      {errors.email && (
                        <p
                          id="email-error"
                          className="mt-1.5 text-xs text-destructive flex items-center gap-1"
                        >
                          <svg
                            className="w-3.5 h-3.5"
                            fill="currentColor"
                            viewBox="0 0 20 20"
                          >
                            <path
                              fillRule="evenodd"
                              d="M18 10a8 8 0 11-16 0 8 8 0 0116 0zm-7 4a1 1 0 11-2 0 1 1 0 012 0zm-1-9a1 1 0 00-1 1v4a1 1 0 102 0V6a1 1 0 00-1-1z"
                              clipRule="evenodd"
                            />
                          </svg>
                          {errors.email}
                        </p>
                      )}
                    </label>

                    <label className="block relative group">
                      <span className="text-sm font-medium text-foreground">
                        Birthdate
                      </span>
                      <div className="relative">
                        <BirthdatePicker
                          value={birthdate}
                          onChange={(iso) => setBirthdate(iso)}
                          minYear={1920}
                          maxYear={new Date().getFullYear()}
                          disabled={paymentConfirmed}
                          isValid={!!birthdate && !errors?.birthdate}
                        />
                      </div>
                      {errors?.birthdate && (
                        <p className="mt-1 text-xs text-destructive">
                          {errors.birthdate}
                        </p>
                      )}
                    </label>
                  </div>

                  {/* First name */}
                  <div className="grid grid-cols-1 sm:grid-cols-2 gap-6">
                    <label className="block relative group">
                      <span className="text-sm font-semibold text-foreground flex items-center gap-2">
                        First name
                        <span className="text-destructive text-xs">*</span>
                      </span>
                      <div className="relative">
                        <div className="absolute left-3 top-1/2 -translate-y-1/2 text-muted-foreground group-focus-within:text-primary transition-colors pointer-events-none">
                          <svg
                            className="w-5 h-5"
                            fill="none"
                            viewBox="0 0 24 24"
                            stroke="currentColor"
                          >
                            <path
                              strokeLinecap="round"
                              strokeLinejoin="round"
                              strokeWidth={2}
                              d="M16 7a4 4 0 11-8 0 4 4 0 018 0zM12 14a7 7 0 00-7 7h14a7 7 0 00-7-7z"
                            />
                          </svg>
                        </div>
                        <input
                          type="text"
                          name="firstName"
                          autoComplete="given-name"
                          value={firstName}
                          onChange={(e) => setFirstName(e.target.value)}
                          placeholder="e.g. Alex"
                          className={`${fieldBase} ${fieldWithIcon} ${fieldBorder(
                            !!errors.firstName
                          )} ${isFieldValid("firstName", firstName) ? 'border-green-500' : ''} ${fieldFocus}`}
                          aria-invalid={!!errors.firstName}
                          aria-describedby={
                            errors.firstName ? "firstName-error" : undefined
                          }
                          disabled={paymentConfirmed}
                        />
                        {isFieldValid("firstName", firstName) &&
                          !errors.firstName && (
                            <div className="absolute right-3 top-1/2 -translate-y-1/2 text-green-500">
                              <svg
                                className="w-5 h-5"
                                fill="currentColor"
                                viewBox="0 0 20 20"
                              >
                                <path
                                  fillRule="evenodd"
                                  d="M10 18a8 8 0 100-16 8 8 0 000 16zm3.707-9.293a1 1 0 00-1.414-1.414L9 10.586 7.707 9.293a1 1 0 00-1.414 1.414l2 2a1 1 0 001.414 0l4-4z"
                                  clipRule="evenodd"
                                />
                              </svg>
                            </div>
                          )}
                      </div>
                      {errors.firstName && (
                        <p className="mt-1.5 text-xs text-destructive flex items-center gap-1">
                          <svg
                            className="w-3.5 h-3.5"
                            fill="currentColor"
                            viewBox="0 0 20 20"
                          >
                            <path
                              fillRule="evenodd"
                              d="M18 10a8 8 0 11-16 0 8 8 0 0116 0zm-7 4a1 1 0 11-2 0 1 1 0 012 0zm-1-9a1 1 0 00-1 1v4a1 1 0 102 0V6a1 1 0 00-1-1z"
                              clipRule="evenodd"
                            />
                          </svg>
                          {errors.firstName}
                        </p>
                      )}
                    </label>

                    {/* Last name */}
                    <label className="block relative group">
                      <span className="text-sm font-semibold text-foreground flex items-center gap-2">
                        Last name
                        <span className="text-destructive text-xs">*</span>
                      </span>
                      <div className="relative">
                        <div className="absolute left-3 top-1/2 -translate-y-1/2 text-muted-foreground group-focus-within:text-primary transition-colors pointer-events-none">
                          <svg
                            className="w-5 h-5"
                            fill="none"
                            viewBox="0 0 24 24"
                            stroke="currentColor"
                          >
                            <path
                              strokeLinecap="round"
                              strokeLinejoin="round"
                              strokeWidth={2}
                              d="M16 7a4 4 0 11-8 0 4 4 0 018 0zM12 14a7 7 0 00-7 7h14a7 7 0 00-7-7z"
                            />
                          </svg>
                        </div>
                        <input
                          type="text"
                          name="lastName"
                          autoComplete="family-name"
                          value={lastName}
                          onChange={(e) => setLastName(e.target.value)}
                          placeholder="e.g. Johnson"
                          className={`${fieldBase} ${fieldWithIcon} ${fieldBorder(
                            !!errors.lastName
                          )} ${isFieldValid("lastName", lastName) ? 'border-green-500' : ''} ${fieldFocus}`}
                          aria-invalid={!!errors.lastName}
                          aria-describedby={
                            errors.lastName ? "lastName-error" : undefined
                          }
                          disabled={paymentConfirmed}
                        />
                        {isFieldValid("lastName", lastName) &&
                          !errors.lastName && (
                            <div className="absolute right-3 top-1/2 -translate-y-1/2 text-green-500">
                              <svg
                                className="w-5 h-5"
                                fill="currentColor"
                                viewBox="0 0 20 20"
                              >
                                <path
                                  fillRule="evenodd"
                                  d="M10 18a8 8 0 100-16 8 8 0 000 16zm3.707-9.293a1 1 0 00-1.414-1.414L9 10.586 7.707 9.293a1 1 0 00-1.414 1.414l2 2a1 1 0 001.414 0l4-4z"
                                  clipRule="evenodd"
                                />
                              </svg>
                            </div>
                          )}
                      </div>
                      {errors.lastName && (
                        <p className="mt-1.5 text-xs text-destructive flex items-center gap-1">
                          <svg
                            className="w-3.5 h-3.5"
                            fill="currentColor"
                            viewBox="0 0 20 20"
                          >
                            <path
                              fillRule="evenodd"
                              d="M18 10a8 8 0 11-16 0 8 8 0 0116 0zm-7 4a1 1 0 11-2 0 1 1 0 012 0zm-1-9a1 1 0 00-1 1v4a1 1 0 102 0V6a1 1 0 00-1-1z"
                              clipRule="evenodd"
                            />
                          </svg>
                          {errors.lastName}
                        </p>
                      )}
                    </label>
                  </div>

                  {/* Nationality & Booking Type */}
                  <div className="grid grid-cols-1 sm:grid-cols-2 gap-6">
                    <label className="block">
                      <span className="text-sm font-semibold text-foreground flex items-center gap-2">
                        Nationality
                        <span className="text-destructive text-xs">*</span>
                      </span>
                      <Select
                        value={nationality || null}
                        onChange={setNationality}
                        options={nationalityOptions}
                        placeholder="Select nationality"
                        ariaLabel="Nationality"
                        className="mt-1"
                        disabled={paymentConfirmed}
                        isValid={!!nationality && !errors.nationality}
                      />
                      {errors.nationality && (
                        <p className="mt-1 text-xs text-destructive">
                          {errors.nationality}
                        </p>
                      )}
                    </label>

                    {/* Booking type */}
                    <label className="block">
                      <span className="text-sm font-medium text-foreground">
                        Booking type
                      </span>
                      <Select
                        value={bookingType}
                        onChange={(v) => handleBookingTypeChange(v)}
                        options={bookingTypeOptions}
                        placeholder="Select booking type"
                        ariaLabel="Booking Type"
                        className="mt-1"
                        disabled={paymentConfirmed}
                        isValid={!!bookingType && !errors.bookingType}
                      />
                      {errors.bookingType && (
                        <p className="mt-1 text-xs text-destructive">
                          {errors.bookingType}
                        </p>
                      )}
                    </label>
                  </div>

                  {/* Additional guests (collapsible) */}
                  <div
                    ref={guestsWrapRef}
                    className="overflow-hidden"
                    style={{ height: guestsHeight }}
                  >
                    {guestsMounted ? (
                      <div ref={guestsContentRef} className="space-y-2">
                        {/* Header row stays same height to prevent shaking */}
                        <div className="flex items-center justify-between min-h-10">
                          <div className="text-sm font-medium text-foreground">
                            Additional guests
                          </div>

                          {/* Keep layout stable; hide controls when not Group */}
                          <div
                            className={`flex items-center gap-3 ${
                              bookingType === "Group Booking"
                                ? ""
                                : "opacity-0 pointer-events-none"
                            }`}
                          >
                            <label className="text-sm text-foreground">
                              Group size
                            </label>
                            <div className="inline-flex items-center gap-2">
                              <button
                                type="button"
                                aria-label="Decrease group size"
                                onClick={() =>
                                  handleGroupSizeChange(groupSize - 1)
                                }
                                className="h-8 w-8 rounded-md bg-crimson-red text-white flex items-center justify-center hover:brightness-95 focus:outline-none disabled:opacity-50 disabled:cursor-not-allowed"
                                disabled={paymentConfirmed}
                              >
                                −
                              </button>

                              <input
                                type="number"
                                min={3}
                                max={20}
                                value={groupSize}
                                onChange={(e) =>
                                  handleGroupSizeChange(
                                    parseInt(e.target.value || "0", 10)
                                  )
                                }
                                className="w-16 text-center px-2 py-1 rounded-md bg-input border border-border text-foreground [appearance:textfield] [&::-webkit-inner-spin-button]:appearance-none [&::-webkit-outer-spin-button]:appearance-none"
                                inputMode="numeric"
                                pattern="[0-9]*"
                                disabled={paymentConfirmed}
                              />

                              <button
                                type="button"
                                aria-label="Increase group size"
                                onClick={() =>
                                  handleGroupSizeChange(groupSize + 1)
                                }
                                className="h-8 w-8 rounded-md bg-crimson-red text-white flex items-center justify-center hover:brightness-95 focus:outline-none disabled:opacity-50 disabled:cursor-not-allowed"
                                disabled={paymentConfirmed}
                              >
                                +
                              </button>
                            </div>
                          </div>
                        </div>

                        <div className="space-y-2">
                          {bookingType === "Duo Booking" ? (
                            <>
                              <div className="relative">
                                <input
                                  type="email"
                                  name="guest-email"
                                  autoComplete="email"
                                  placeholder="Guest email address"
                                  value={additionalGuests[0] ?? ""}
                                  onChange={(e) =>
                                    handleGuestChange(0, e.target.value)
                                  }
                                  className={`${fieldBase} ${fieldBorder(
                                    !!errors["guest-0"]
                                  )} ${additionalGuests[0] && !errors["guest-0"] && /^[^\s@]+@[^\s@]+\.[^\s@]+$/.test(additionalGuests[0]) ? 'border-green-500' : ''} ${fieldFocus}`}
                                  disabled={paymentConfirmed}
                                />
                                {additionalGuests[0] && !errors["guest-0"] && /^[^\s@]+@[^\s@]+\.[^\s@]+$/.test(additionalGuests[0]) && (
                                  <div className="absolute right-3 top-1/2 -translate-y-1/2 text-green-500">
                                    <svg className="w-5 h-5" fill="currentColor" viewBox="0 0 20 20">
                                      <path fillRule="evenodd" d="M10 18a8 8 0 100-16 8 8 0 000 16zm3.707-9.293a1 1 0 00-1.414-1.414L9 10.586 7.707 9.293a1 1 0 00-1.414 1.414l2 2a1 1 0 001.414 0l4-4z" clipRule="evenodd" />
                                    </svg>
                                  </div>
                                )}
                              </div>
                              <p className="text-xs text-muted-foreground mt-2 flex items-start gap-1.5">
                                <svg className="w-4 h-4 flex-shrink-0 mt-0.5" fill="currentColor" viewBox="0 0 20 20">
                                  <path fillRule="evenodd" d="M18 10a8 8 0 11-16 0 8 8 0 0116 0zm-7-4a1 1 0 11-2 0 1 1 0 012 0zM9 9a1 1 0 000 2v3a1 1 0 001 1h1a1 1 0 100-2v-3a1 1 0 00-1-1H9z" clipRule="evenodd" />
                                </svg>
                                <span>An email with a pre-filled reservation form will be sent to the guest after form completion.</span>
                              </p>
                            </>
                          ) : (
                            <>
                              {additionalGuests.map((g, idx) => (
                                <div key={idx} className="relative">
                                  <input
                                    type="email"
                                    name={`guest-email-${idx}`}
                                    autoComplete="email"
                                    placeholder={`Guest #${
                                      idx + 1
                                    } email address`}
                                    value={g}
                                    onChange={(e) =>
                                      handleGuestChange(idx, e.target.value)
                                    }
                                    className={`${fieldBase} ${fieldBorder(
                                      !!errors[`guest-${idx}`]
                                    )} ${g && !errors[`guest-${idx}`] && /^[^\s@]+@[^\s@]+\.[^\s@]+$/.test(g) ? 'border-green-500' : ''} ${fieldFocus}`}
                                    disabled={paymentConfirmed}
                                  />
                                  {g && !errors[`guest-${idx}`] && /^[^\s@]+@[^\s@]+\.[^\s@]+$/.test(g) && (
                                    <div className="absolute right-3 top-1/2 -translate-y-1/2 text-green-500">
                                      <svg className="w-5 h-5" fill="currentColor" viewBox="0 0 20 20">
                                        <path fillRule="evenodd" d="M10 18a8 8 0 100-16 8 8 0 000 16zm3.707-9.293a1 1 0 00-1.414-1.414L9 10.586 7.707 9.293a1 1 0 00-1.414 1.414l2 2a1 1 0 001.414 0l4-4z" clipRule="evenodd" />
                                      </svg>
                                    </div>
                                  )}
                                  {errors[`guest-${idx}`] && (
                                    <p className="mt-1 text-xs text-destructive">
                                      {errors[`guest-${idx}`]}
                                    </p>
                                  )}
                                </div>
                              ))}
                              <p className="text-xs text-muted-foreground mt-2 flex items-start gap-1.5">
                                <svg className="w-4 h-4 flex-shrink-0 mt-0.5" fill="currentColor" viewBox="0 0 20 20">
                                  <path fillRule="evenodd" d="M18 10a8 8 0 11-16 0 8 8 0 0116 0zm-7-4a1 1 0 11-2 0 1 1 0 012 0zM9 9a1 1 0 000 2v3a1 1 0 001 1h1a1 1 0 100-2v-3a1 1 0 00-1-1H9z" clipRule="evenodd" />
                                </svg>
                                <span>An email with a pre-filled reservation form will be sent to each guest after form completion.</span>
                              </p>
                            </>
                          )}
                        </div>
                      </div>
                    ) : null}
                  </div>
                  {/* Tour name */}
                  <div className="pt-6 border-t-2 border-border/30">
                    <div className="flex items-center gap-3 mb-6 pb-3 border-b-2 border-border/50">
                      <div className="p-2 rounded-lg bg-crimson-red/10">
                        <svg
                          className="w-5 h-5 text-crimson-red"
                          fill="none"
                          viewBox="0 0 24 24"
                          stroke="currentColor"
                        >
                          <path
                            strokeLinecap="round"
                            strokeLinejoin="round"
                            strokeWidth={2}
                            d="M3 12l2-2m0 0l7-7 7 7M5 10v10a1 1 0 001 1h3m10-11l2 2m-2-2v10a1 1 0 01-1 1h-3m-6 0a1 1 0 001-1v-4a1 1 0 011-1h2a1 1 0 011 1v4a1 1 0 001 1m-6 0h6"
                          />
                        </svg>
                      </div>
                      <h3 className="text-xl font-bold text-foreground">
                        Tour Selection
                      </h3>
                    </div>

                    <label className="block">
                      <span className="text-sm font-semibold text-foreground flex items-center gap-2">
                        Tour name
                        <span className="text-destructive text-xs">*</span>
                      </span>
                      {isLoadingPackages ? (
                        <div className="mt-1 px-4 py-3 rounded-lg bg-input/50 border-2 border-border backdrop-blur-sm">
                          <div className="flex items-center gap-3">
                            <div className="animate-spin rounded-full h-5 w-5 border-2 border-primary border-t-transparent"></div>
                            <span className="text-muted-foreground">
                              Loading tour names...
                            </span>
                          </div>
                        </div>
                      ) : (
                        <div className="tour-selector-trigger mt-1">
                          {selectedPackage ? (
                            <div
                              className="selected-tour-mini-card flex items-center gap-4 p-3 border-2 border-border rounded-xl bg-card hover:border-primary/50 transition-all duration-300 cursor-pointer animate-slideInScale"
                              onClick={() =>
                                !paymentConfirmed && setModalOpen(true)
                              }
                            >
                              <div className="mini-card-image w-20 h-16 rounded-lg overflow-hidden flex-shrink-0">
                                {selectedPackage.coverImage ? (
                                  <img
                                    src={selectedPackage.coverImage}
                                    alt={selectedPackage.name}
                                    className="w-full h-full object-cover"
                                  />
                                ) : (
                                  <div className="w-full h-full bg-gradient-to-br from-primary/20 to-purple-500/20 flex items-center justify-center">
                                    <svg
                                      className="w-8 h-8 text-muted-foreground"
                                      fill="none"
                                      viewBox="0 0 24 24"
                                      stroke="currentColor"
                                    >
                                      <path
                                        strokeLinecap="round"
                                        strokeLinejoin="round"
                                        strokeWidth={2}
                                        d="M4 16l4.586-4.586a2 2 0 012.828 0L16 16m-2-2l1.586-1.586a2 2 0 012.828 0L20 14m-6-6h.01M6 20h12a2 2 0 002-2V6a2 2 0 00-2-2H6a2 2 0 00-2 2v12a2 2 0 002 2z"
                                      />
                                    </svg>
                                  </div>
                                )}
                              </div>
                              <div className="mini-card-content flex-1 min-w-0">
                                <h4 className="text-base font-semibold text-foreground truncate">
                                  {selectedPackage.name}
                                </h4>
                                {selectedPackage.duration && (
                                  <span className="mini-card-meta flex items-center gap-1.5 text-sm text-muted-foreground mt-1">
                                    <svg
                                      className="w-4 h-4"
                                      fill="none"
                                      viewBox="0 0 24 24"
                                      stroke="currentColor"
                                    >
                                      <path
                                        strokeLinecap="round"
                                        strokeLinejoin="round"
                                        strokeWidth={2}
                                        d="M12 8v4l3 3m6-3a9 9 0 11-18 0 9 9 0 0118 0z"
                                      />
                                    </svg>
                                    {selectedPackage.duration}
                                  </span>
                                )}
                              </div>
                              {!paymentConfirmed && (
                                <button
                                  type="button"
                                  className="change-tour-btn px-4 py-2 bg-primary text-primary-foreground rounded-lg text-sm font-medium hover:brightness-95 transition-all flex-shrink-0 hover:-translate-y-0.5"
                                  onClick={(e) => {
                                    e.stopPropagation();
                                    setShowTourModal(true);
                                  }}
                                >
                                  Change
                                </button>
                              )}
                            </div>
                          ) : (
                            <button
                              type="button"
                              className="select-package-btn w-full p-4 border-2 border-dashed border-border rounded-xl bg-transparent text-muted-foreground font-medium flex items-center justify-center gap-2 hover:border-primary hover:text-primary hover:bg-primary/5 transition-all duration-300"
                              onClick={() => setModalOpen(true)}
                              disabled={paymentConfirmed}
                            >
                              <svg
                                className="w-5 h-5"
                                fill="none"
                                viewBox="0 0 24 24"
                                stroke="currentColor"
                              >
                                <path
                                  strokeLinecap="round"
                                  strokeLinejoin="round"
                                  strokeWidth={2}
                                  d="M12 4v16m8-8H4"
                                />
                              </svg>
                              Select a package
                            </button>
                          )}
                        </div>
                      )}
                      {errors.tourPackage && (
                        <p className="mt-1.5 text-xs text-destructive flex items-center gap-1">
                          <svg
                            className="w-3.5 h-3.5"
                            fill="currentColor"
                            viewBox="0 0 20 20"
                          >
                            <path
                              fillRule="evenodd"
                              d="M18 10a8 8 0 11-16 0 8 8 0 0116 0zm-7 4a1 1 0 11-2 0 1 1 0 012 0zm-1-9a1 1 0 00-1 1v4a1 1 0 102 0V6a1 1 0 00-1-1z"
                              clipRule="evenodd"
                            />
                          </svg>
                          {errors.tourPackage}
                        </p>
                      )}
                    </label>
                  </div>
                  {/* Tour date (conditionally shown) */}
                  <div
                    className="overflow-hidden transition-[max-height,opacity] duration-500 ease-in-out"
                    style={{
                      maxHeight: dateVisible ? 200 : 0,
                      opacity: dateVisible ? 1 : 0,
                    }}
                  >
                    {dateMounted && (
                      <div className="pt-4">
                        <label className="block">
                          <span className="text-sm font-semibold text-foreground flex items-center gap-2">
                            <svg
                              className="w-4 h-4 text-primary"
                              fill="none"
                              viewBox="0 0 24 24"
                              stroke="currentColor"
                            >
                              <path
                                strokeLinecap="round"
                                strokeLinejoin="round"
                                strokeWidth={2}
                                d="M8 7V3m8 4V3m-9 8h10M5 21h14a2 2 0 002-2V7a2 2 0 00-2-2H5a2 2 0 00-2 2v12a2 2 0 002 2z"
                              />
                            </svg>
                            Tour date
                            <span className="text-destructive text-xs">*</span>
                          </span>
                          <Select
                            value={tourDate || null}
                            onChange={setTourDate}
                            options={tourDateOptions}
                            placeholder={
                              tourDateOptions.length === 0
                                ? "No dates available for this tour"
                                : "Select a date"
                            }
                            ariaLabel="Tour Date"
                            className="mt-1"
                            disabled={!tourPackage || paymentConfirmed}
                          />
                          {errors?.tourDate && (
                            <p className="mt-1.5 text-xs text-destructive flex items-center gap-1">
                              <svg
                                className="w-3.5 h-3.5"
                                fill="currentColor"
                                viewBox="0 0 20 20"
                              >
                                <path
                                  fillRule="evenodd"
                                  d="M18 10a8 8 0 11-16 0 8 8 0 0116 0zm-7 4a1 1 0 11-2 0 1 1 0 012 0zm-1-9a1 1 0 00-1 1v4a1 1 0 102 0V6a1 1 0 00-1-1z"
                                  clipRule="evenodd"
                                />
                              </svg>
                              {errors.tourDate}
                            </p>
                          )}
                          {tourPackage &&
                            tourDateOptions.length === 0 &&
                            !errors?.tourDate && (
                              <div className="mt-2 p-3 rounded-lg bg-amber-50/10 border border-amber-500/30">
                                <p className="text-xs text-amber-600 flex items-start gap-2">
                                  <svg
                                    className="w-4 h-4 flex-shrink-0 mt-0.5"
                                    fill="currentColor"
                                    viewBox="0 0 20 20"
                                  >
                                    <path
                                      fillRule="evenodd"
                                      d="M8.257 3.099c.765-1.36 2.722-1.36 3.486 0l5.58 9.92c.75 1.334-.213 2.98-1.742 2.98H4.42c-1.53 0-2.493-1.646-1.743-2.98l5.58-9.92zM11 13a1 1 0 11-2 0 1 1 0 012 0zm-1-8a1 1 0 00-1 1v3a1 1 0 002 0V6a1 1 0 00-1-1z"
                                      clipRule="evenodd"
                                    />
                                  </svg>
                                  <span>
                                    This tour currently has no available dates.
                                    Please check back soon or contact us for
                                    more information.
                                  </span>
                                </p>
                              </div>
                            )}
                        </label>
                      </div>
                    )}
                  </div>

<<<<<<< HEAD
                  {/* Tour Highlights - Elegant expandable section */}
                  {selectedPackage && selectedPackage.highlights && selectedPackage.highlights.length > 0 && (
                    <div className="mt-6">
                      <button
                        type="button"
                        onClick={() => setHighlightsExpanded(!highlightsExpanded)}
                        className="w-full flex items-center justify-between p-4 rounded-xl bg-gradient-to-r from-sunglow-yellow/10 to-crimson-red/10 border-2 border-sunglow-yellow/30 hover:border-sunglow-yellow/50 transition-all duration-200 group"
                      >
                        <div className="flex items-center gap-3">
                          <div className="p-2 rounded-lg bg-sunglow-yellow/20 group-hover:bg-sunglow-yellow/30 transition-colors duration-200">
                            <svg className="w-5 h-5 text-sunglow-yellow" fill="currentColor" viewBox="0 0 20 20">
                              <path d="M9.049 2.927c.3-.921 1.603-.921 1.902 0l1.07 3.292a1 1 0 00.95.69h3.462c.969 0 1.371 1.24.588 1.81l-2.8 2.034a1 1 0 00-.364 1.118l1.07 3.292c.3.921-.755 1.688-1.54 1.118l-2.8-2.034a1 1 0 00-1.175 0l-2.8 2.034c-.784.57-1.838-.197-1.539-1.118l1.07-3.292a1 1 0 00-.364-1.118L2.98 8.72c-.783-.57-.38-1.81.588-1.81h3.461a1 1 0 00.951-.69l1.07-3.292z" />
                            </svg>
                          </div>
                          <div className="text-left">
                            <h3 className="text-sm font-semibold text-foreground">Tour Highlights</h3>
                            <p className="text-xs text-muted-foreground">{selectedPackage.highlights.length} amazing experiences</p>
                          </div>
                        </div>
                        <motion.svg
                          animate={{ rotate: highlightsExpanded ? 180 : 0 }}
                          transition={{ duration: 0.4, ease: [0.4, 0, 0.2, 1] }}
                          className="w-5 h-5 text-foreground/60 group-hover:text-foreground"
                          fill="none" 
                          viewBox="0 0 24 24" 
                          stroke="currentColor"
                        >
                          <path strokeLinecap="round" strokeLinejoin="round" strokeWidth={2} d="M19 9l-7 7-7-7" />
                        </motion.svg>
                      </button>
                      
                      <AnimatePresence initial={false}>
                        {highlightsExpanded && (
                          <motion.div
                            key="highlights-content"
                            initial={{ height: 0, opacity: 0 }}
                            animate={{ height: 'auto', opacity: 1 }}
                            exit={{ height: 0, opacity: 0 }}
                            transition={{ duration: 0.5, ease: [0.4, 0, 0.2, 1] }}
                            style={{ overflow: 'hidden' }}
                            className="mt-3"
                          >
                            <motion.div
                              initial={{ y: -20 }}
                              animate={{ y: 0 }}
                              exit={{ y: -20 }}
                              transition={{ duration: 0.4, ease: [0.4, 0, 0.2, 1] }}
                              className="space-y-2"
                            >
                              {selectedPackage.highlights.map((highlight, idx) => {
                                const text = typeof highlight === 'string' ? highlight : highlight.text;
                                const image = typeof highlight === 'object' ? highlight.image : null;
                                return (
                                  <motion.div
                                    key={idx}
                                    initial={{ x: -20, opacity: 0, scale: 0.95 }}
                                    animate={{ x: 0, opacity: 1, scale: 1 }}
                                    exit={{ x: -20, opacity: 0, scale: 0.95 }}
                                    transition={{ 
                                      duration: 0.4,
                                      delay: idx * 0.08,
                                      ease: [0.4, 0, 0.2, 1]
                                    }}
                                    className="flex items-start gap-3 p-3 rounded-lg bg-card/50 border border-border/50 hover:border-sunglow-yellow/40 hover:bg-card/80 transition-all duration-200"
                                  >
                                    {image && (
                                      <motion.div
                                        initial={{ scale: 0, rotate: -10 }}
                                        animate={{ scale: 1, rotate: 0 }}
                                        exit={{ scale: 0, rotate: -10 }}
                                        transition={{ 
                                          duration: 0.5,
                                          delay: idx * 0.08 + 0.1,
                                          ease: [0.68, -0.55, 0.265, 1.55]
                                        }}
                                        className="flex-shrink-0 w-16 h-16 rounded-lg overflow-hidden shadow-md"
                                      >
                                        <img 
                                          src={image} 
                                          alt={text}
                                          className="w-full h-full object-cover hover:scale-110 transition-transform duration-300"
                                        />
                                      </motion.div>
                                    )}
                                    <motion.div
                                      initial={{ scale: 0 }}
                                      animate={{ scale: 1 }}
                                      exit={{ scale: 0 }}
                                      transition={{ 
                                        duration: 0.3,
                                        delay: idx * 0.08 + 0.15,
                                        ease: [0.68, -0.55, 0.265, 1.55]
                                      }}
                                      className="flex-shrink-0 mt-0.5"
                                    >
                                      <svg className="w-5 h-5 text-green-500" fill="currentColor" viewBox="0 0 20 20">
                                        <path fillRule="evenodd" d="M10 18a8 8 0 100-16 8 8 0 000 16zm3.707-9.293a1 1 0 00-1.414-1.414L9 10.586 7.707 9.293a1 1 0 00-1.414 1.414l2 2a1 1 0 001.414 0l4-4z" clipRule="evenodd" />
                                      </svg>
                                    </motion.div>
                                    <p className="flex-1 text-sm text-foreground/90 leading-relaxed">{text}</p>
                                  </motion.div>
                                );
                              })}
                            </motion.div>
                          </motion.div>
=======
                  {/* Tour Highlights Carousel - Shown when tour is selected */}
                  {selectedPackage && (
                    <div className="mt-8 animate-slideUpFadeIn">
                      {/* Tour Highlights Card */}
                      <div className="tour-highlights-card rounded-2xl overflow-hidden bg-white dark:bg-card border border-[#1C1F2A]/8 dark:border-border/50 shadow-md dark:shadow-2xl">
                        {/* Highlights Header */}
                        <div className="p-6 pb-4 border-b border-[#1C1F2A]/8 dark:border-border/50">
                          <div className="flex items-center gap-3">
                            <div className="p-2.5 rounded-xl bg-[#26D07C] flex-shrink-0">
                              <svg
                                className="w-5 h-5 text-white"
                                fill="currentColor"
                                viewBox="0 0 20 20"
                              >
                                <path d="M9.049 2.927c.3-.921 1.603-.921 1.902 0l1.07 3.292a1 1 0 00.95.69h3.462c.969 0 1.371 1.24.588 1.81l-2.8 2.034a1 1 0 00-.364 1.118l1.07 3.292c.3.921-.755 1.688-1.54 1.118l-2.8-2.034a1 1 0 00-1.175 0l-2.8 2.034c-.784.57-1.838-.197-1.539-1.118l1.07-3.292a1 1 0 00-.364-1.118L2.98 8.72c-.783-.57-.38-1.81.588-1.81h3.461a1 1 0 00.951-.69l1.07-3.292z" />
                              </svg>
                            </div>
                            <h3 className="text-xl font-bold text-[#1C1F2A] dark:text-white">
                              Tour Highlights
                            </h3>
                          </div>
                        </div>

                        {/* Highlights Carousel */}
                        {selectedPackage.highlights &&
                        selectedPackage.highlights.length > 0 ? (
                          <div className="relative">
                            {/* Carousel Container */}
                            <div className="relative w-full h-[320px] overflow-hidden group">
                              {/* Carousel Slides */}
                              {selectedPackage.highlights.map(
                                (highlight, idx) => {
                                  const highlightText =
                                    typeof highlight === "string"
                                      ? highlight
                                      : highlight.text;
                                  const highlightImage =
                                    typeof highlight === "object" &&
                                    highlight.image
                                      ? highlight.image
                                      : null;

                                  return (
                                    <div
                                      key={idx}
                                      className={`absolute inset-0 transition-all duration-700 ease-in-out ${
                                        idx === currentHighlightIndex
                                          ? "opacity-100 translate-x-0 z-10"
                                          : idx < currentHighlightIndex
                                          ? "opacity-0 -translate-x-full"
                                          : "opacity-0 translate-x-full"
                                      }`}
                                    >
                                      {/* Highlight Image */}
                                      {highlightImage ? (
                                        <div className="relative w-full h-full">
                                          <img
                                            src={highlightImage}
                                            alt={highlightText}
                                            className="w-full h-full object-cover"
                                            loading="lazy"
                                          />
                                          {/* Gradient Overlay for text readability */}
                                          <div className="absolute inset-0 bg-gradient-to-t from-[#1C1F2A]/90 via-[#1C1F2A]/30 to-transparent"></div>

                                          {/* Highlight Info Overlay */}
                                          <div className="absolute bottom-0 left-0 right-0 p-6">
                                            <div className="flex items-center gap-3 mb-2">
                                              <div className="p-1.5 bg-[#26D07C] rounded-lg">
                                                <svg
                                                  className="w-4 h-4 text-white"
                                                  fill="currentColor"
                                                  viewBox="0 0 20 20"
                                                >
                                                  <path
                                                    fillRule="evenodd"
                                                    d="M10 18a8 8 0 100-16 8 8 0 000 16zm3.707-9.293a1 1 0 00-1.414-1.414L9 10.586 7.707 9.293a1 1 0 00-1.414 1.414l2 2a1 1 0 001.414 0l4-4z"
                                                    clipRule="evenodd"
                                                  />
                                                </svg>
                                              </div>
                                              <h4 className="text-lg sm:text-xl font-bold text-white">
                                                {highlightText}
                                              </h4>
                                            </div>
                                          </div>
                                        </div>
                                      ) : (
                                        <div className="w-full h-full flex items-center justify-center bg-gradient-to-br from-[#6B5BC7]/10 to-[#EF3340]/10 dark:from-[#6B5BC7]/20 dark:to-[#EF3340]/20">
                                          <div className="text-center px-6">
                                            <div className="inline-flex p-3 bg-[#26D07C]/20 rounded-2xl mb-4">
                                              <svg
                                                className="w-8 h-8 text-[#26D07C]"
                                                fill="currentColor"
                                                viewBox="0 0 20 20"
                                              >
                                                <path
                                                  fillRule="evenodd"
                                                  d="M10 18a8 8 0 100-16 8 8 0 000 16zm3.707-9.293a1 1 0 00-1.414-1.414L9 10.586 7.707 9.293a1 1 0 00-1.414 1.414l2 2a1 1 0 001.414 0l4-4z"
                                                  clipRule="evenodd"
                                                />
                                              </svg>
                                            </div>
                                            <p className="text-lg font-semibold text-[#1C1F2A] dark:text-white">
                                              {highlightText}
                                            </p>
                                          </div>
                                        </div>
                                      )}
                                    </div>
                                  );
                                }
                              )}

                              {/* Previous Button */}
                              <button
                                onClick={() =>
                                  setCurrentHighlightIndex((prev) =>
                                    prev === 0
                                      ? selectedPackage.highlights!.length - 1
                                      : prev - 1
                                  )
                                }
                                className="absolute left-4 top-1/2 -translate-y-1/2 z-20 p-3 rounded-full bg-white/90 dark:bg-[#1C1F2A]/90 backdrop-blur-sm border border-[#1C1F2A]/10 dark:border-white/20 shadow-lg hover:scale-110 transition-all opacity-0 group-hover:opacity-100"
                                aria-label="Previous highlight"
                              >
                                <svg
                                  className="w-5 h-5 text-[#1C1F2A] dark:text-white"
                                  fill="none"
                                  viewBox="0 0 24 24"
                                  stroke="currentColor"
                                  strokeWidth="3"
                                >
                                  <path
                                    strokeLinecap="round"
                                    strokeLinejoin="round"
                                    d="M15 19l-7-7 7-7"
                                  />
                                </svg>
                              </button>

                              {/* Next Button */}
                              <button
                                onClick={() =>
                                  setCurrentHighlightIndex((prev) =>
                                    prev ===
                                    selectedPackage.highlights!.length - 1
                                      ? 0
                                      : prev + 1
                                  )
                                }
                                className="absolute right-4 top-1/2 -translate-y-1/2 z-20 p-3 rounded-full bg-white/90 dark:bg-[#1C1F2A]/90 backdrop-blur-sm border border-[#1C1F2A]/10 dark:border-white/20 shadow-lg hover:scale-110 transition-all opacity-0 group-hover:opacity-100"
                                aria-label="Next highlight"
                              >
                                <svg
                                  className="w-5 h-5 text-[#1C1F2A] dark:text-white"
                                  fill="none"
                                  viewBox="0 0 24 24"
                                  stroke="currentColor"
                                  strokeWidth="3"
                                >
                                  <path
                                    strokeLinecap="round"
                                    strokeLinejoin="round"
                                    d="M9 5l7 7-7 7"
                                  />
                                </svg>
                              </button>
                            </div>

                            {/* Carousel Indicators */}
                            <div className="flex justify-center gap-2.5 py-4 bg-white/50 dark:bg-card/50">
                              {selectedPackage.highlights.map((_, idx) => (
                                <button
                                  key={idx}
                                  onClick={() => setCurrentHighlightIndex(idx)}
                                  className={`h-2 rounded-full transition-all duration-300 ${
                                    idx === currentHighlightIndex
                                      ? "w-8 bg-[#26D07C]"
                                      : "w-2 bg-[#1C1F2A]/30 dark:bg-white/30 hover:w-4"
                                  }`}
                                  aria-label={`Go to highlight ${idx + 1}`}
                                />
                              ))}
                            </div>
                          </div>
                        ) : (
                          <div className="p-12 text-center">
                            <div className="inline-flex p-4 bg-[#1C1F2A]/5 dark:bg-white/5 rounded-2xl mb-4">
                              <svg
                                className="w-12 h-12 text-[#1C1F2A]/40 dark:text-white/40"
                                fill="none"
                                viewBox="0 0 24 24"
                                stroke="currentColor"
                              >
                                <path
                                  strokeLinecap="round"
                                  strokeLinejoin="round"
                                  strokeWidth={1.5}
                                  d="M20 13V6a2 2 0 00-2-2H6a2 2 0 00-2 2v7m16 0v5a2 2 0 01-2 2H6a2 2 0 01-2-2v-5m16 0h-2.586a1 1 0 00-.707.293l-2.414 2.414a1 1 0 01-.707.293h-3.172a1 1 0 01-.707-.293l-2.414-2.414A1 1 0 006.586 13H4"
                                />
                              </svg>
                            </div>
                            <p className="text-[#1C1F2A]/60 dark:text-white/60 font-medium">
                              No highlights available for this tour
                            </p>
                          </div>
                        )}

                        {/* Destinations Section */}
                        {(selectedPackage.destinations?.length ?? 0) > 0 && (
                          <div className="p-6 pt-4 border-t border-[#1C1F2A]/8 dark:border-border/50">
                            <div className="flex items-start gap-4">
                              <div className="p-2.5 rounded-xl bg-[#EF3340]/10 dark:bg-[#26D07C]/20 flex-shrink-0">
                                <svg
                                  className="w-5 h-5 text-[#EF3340] dark:text-[#26D07C]"
                                  fill="none"
                                  viewBox="0 0 24 24"
                                  stroke="currentColor"
                                  strokeWidth="2.5"
                                >
                                  <path
                                    strokeLinecap="round"
                                    strokeLinejoin="round"
                                    d="M17.657 16.657L13.414 20.9a1.998 1.998 0 01-2.827 0l-4.244-4.243a8 8 0 1111.314 0z"
                                  />
                                  <path
                                    strokeLinecap="round"
                                    strokeLinejoin="round"
                                    d="M15 11a3 3 0 11-6 0 3 3 0 016 0z"
                                  />
                                </svg>
                              </div>
                              <div className="flex-1">
                                <h4 className="font-bold text-[#1C1F2A] dark:text-white text-lg mb-3">
                                  Destinations
                                </h4>
                                <div className="flex flex-wrap items-center gap-2.5">
                                  {selectedPackage.destinations?.map(
                                    (dest, idx) => (
                                      <React.Fragment key={idx}>
                                        <span className="px-4 py-2 bg-white dark:bg-[#1C1F2A] border-2 border-[#26D07C] rounded-xl text-[#1C1F2A] dark:text-white font-semibold text-sm shadow-md hover:shadow-lg hover:scale-105 transition-all">
                                          {dest}
                                        </span>
                                        {idx <
                                          (selectedPackage.destinations
                                            ?.length ?? 0) -
                                            1 && (
                                          <svg
                                            className="w-5 h-5 text-[#26D07C] dark:text-[#FED141]"
                                            fill="none"
                                            viewBox="0 0 24 24"
                                            stroke="currentColor"
                                            strokeWidth="3"
                                          >
                                            <path
                                              strokeLinecap="round"
                                              strokeLinejoin="round"
                                              d="M9 5l7 7-7 7"
                                            />
                                          </svg>
                                        )}
                                      </React.Fragment>
                                    )
                                  )}
                                </div>
                              </div>
                            </div>
                          </div>
>>>>>>> 61bff87f
                        )}
                      </AnimatePresence>
                    </div>
                  )}
                </div>
              </div>
            )}

            {/* STEP 2 - PAYMENT */}
            {step === 2 && (
              <div className="rounded-lg bg-card/80 backdrop-blur-md p-4 sm:p-6 border border-border shadow-xl space-y-6">
                <div className="flex items-center gap-3 pb-3 border-b-2 border-border/50">
                  <div className="p-2 rounded-lg bg-green-500/10">
                    <svg
                      className="w-5 h-5 text-green-600"
                      fill="none"
                      viewBox="0 0 24 24"
                      stroke="currentColor"
                    >
                      <path
                        strokeLinecap="round"
                        strokeLinejoin="round"
                        strokeWidth={2}
                        d="M3 10h18M7 15h1m4 0h1m-7 4h12a3 3 0 003-3V8a3 3 0 00-3-3H6a3 3 0 00-3 3v8a3 3 0 003 3z"
                      />
                    </svg>
                  </div>
                  <div>
                    <h3 className="text-xl font-bold text-foreground">
                      Pay reservation fee
                    </h3>
                    <p className="text-xs text-muted-foreground">
                      Secure your spot with a deposit
                    </p>
                  </div>
                </div>

                {!tourPackage ? (
                  <p className="text-sm text-destructive">
                    Please go back and choose a tour name before proceeding to
                    payment.
                  </p>
                ) : paymentConfirmed ? (
                  <div className="bg-spring-green/10 border border-spring-green/30 p-4 rounded-md">
                    <div className="flex items-start gap-3">
                      <div className="flex items-center justify-center h-8 w-8 rounded-full bg-spring-green text-white">
                        <svg
                          className="h-5 w-5"
                          viewBox="0 0 24 24"
                          fill="none"
                          aria-hidden
                        >
                          <path
                            d="M20 6L9 17l-5-5"
                            stroke="currentColor"
                            strokeWidth="2"
                            strokeLinecap="round"
                            strokeLinejoin="round"
                          />
                        </svg>
                      </div>
                      <div>
                        <div className="font-medium text-foreground">
                          Payment confirmed!
                        </div>
                        <div className="text-sm text-muted-foreground mt-1">
                          Your reservation fee has been successfully processed.
                          Click Continue to proceed to your payment plan.
                        </div>
                      </div>
                    </div>
                  </div>
                ) : (
                  <>
                    <p className="text-sm text-muted-foreground mb-4">
                      Complete your secure payment below to reserve your spot.
                      Your payment will be verified automatically.
                    </p>

                    {/* Warning before payment */}
                    <div className="bg-amber-500/10 border border-amber-500/30 p-4 rounded-md mb-4">
                      <div className="flex items-start gap-3">
                        <div className="flex items-center justify-center h-8 w-8 rounded-full bg-amber-500 text-white flex-shrink-0">
                          <svg
                            className="h-5 w-5"
                            viewBox="0 0 24 24"
                            fill="none"
                            aria-hidden
                          >
                            <path
                              d="M12 9v2m0 4h.01m-6.938 4h13.856c1.54 0 2.502-1.667 1.732-3L13.732 4c-.77-1.333-2.694-1.333-3.464 0L3.34 16c-.77 1.333.192 3 1.732 3z"
                              stroke="currentColor"
                              strokeWidth="2"
                              strokeLinecap="round"
                              strokeLinejoin="round"
                            />
                          </svg>
                        </div>
                        <div>
                          <div className="font-medium text-foreground">
                            Important notice
                          </div>
                          <div className="text-sm text-muted-foreground mt-1">
                            Once payment is complete, you won't be able to
                            change your booking details. If you need to make
                            changes after payment, you can request a refund
                            through the reservation confirmation email.
                          </div>
                        </div>
                      </div>
                    </div>

                    <div className="bg-muted/10 border-2 border-border rounded-lg p-5 mb-4 shadow-sm">
                      <div className="flex justify-between items-center text-sm mt-2">
                        <span className="text-foreground/70 font-semibold">
                          Tour name:
                        </span>
                        <span className="font-bold text-foreground">
                          {tourPackages.find((p) => p.id === tourPackage)?.name}
                        </span>
                      </div>
                      <div className="flex justify-between items-center text-sm mt-3 pt-3 border-t border-border/50">
                        <span className="text-foreground/70 font-semibold">
                          Reservation fee:
                        </span>
                        <span className="font-bold text-lg text-crimson-red">
                          £{depositAmount.toFixed(2)}
                        </span>
                      </div>
                    </div>

                    <StripePayment
                      tourPackageId={tourPackage}
                      tourPackageName={selectedPackage?.name || ""}
                      email={email}
                      amountGBP={depositAmount}
                      bookingId={bookingId || "PENDING"}
                      paymentDocId={paymentDocId}
                      onSuccess={handlePaymentSuccess}
                    />
                  </>
                )}
              </div>
            )}

            {/* STEP 3 - PAYMENT PLAN */}
            {step === 3 && (
              <div className="rounded-lg bg-card/80 backdrop-blur-md p-4 sm:p-6 border border-border shadow-xl space-y-6">
                <div className="bg-gradient-to-r from-spring-green/10 to-green-500/10 border-2 border-spring-green/40 p-5 rounded-xl shadow-lg">
                  <div className="flex items-start gap-4">
                    <div className="flex items-center justify-center h-10 w-10 rounded-full bg-gradient-to-br from-spring-green to-green-500 text-white shadow-lg animate-bounce">
                      <svg
                        className="h-6 w-6"
                        viewBox="0 0 24 24"
                        fill="none"
                        aria-hidden
                      >
                        <path
                          d="M20 6L9 17l-5-5"
                          stroke="currentColor"
                          strokeWidth="2.5"
                          strokeLinecap="round"
                          strokeLinejoin="round"
                        />
                      </svg>
                    </div>
                    <div>
                      <div className="font-bold text-lg text-foreground">
                        🎉 Reservation confirmed!
                      </div>
                      <div className="text-sm text-muted-foreground mt-1 flex items-center gap-2">
                        <span>Booking ID:</span>
                        <span className="font-mono font-semibold text-foreground bg-background/50 px-2 py-0.5 rounded">
                          {bookingId}
                        </span>
                      </div>
                    </div>
                  </div>
                </div>

                <h3 className="text-lg font-medium text-foreground">
                  Choose your payment plan
                </h3>

                {/* Tour Details Summary */}
                {selectedPackage && (
                  <div className="bg-muted/10 border-2 border-border rounded-lg p-5 shadow-sm">
                    <div className="text-sm space-y-3">
                      <div className="flex justify-between items-center">
                        <span className="text-foreground/70 font-semibold">
                          Tour name:
                        </span>
                        <span className="font-bold text-foreground">
                          {selectedPackage.name}
                        </span>
                      </div>
                      <div className="flex justify-between items-center">
                        <span className="text-foreground/70 font-semibold">
                          Tour date:
                        </span>
                        <span className="font-bold text-foreground">
                          {tourDate}
                        </span>
                      </div>
                      <div className="flex justify-between items-center">
                        <span className="text-foreground/70 font-semibold">
                          Days until tour:
                        </span>
                        <span className="font-bold text-foreground">
                          {calculateDaysBetween(tourDate)} days
                        </span>
                      </div>
                      <div className="border-t-2 border-border/50 my-3"></div>
                      <div className="flex justify-between items-center">
                        <span className="text-foreground/70 font-semibold">
                          Tour cost:
                        </span>
                        <span className="font-bold text-foreground text-base">
                          £{selectedPackage.price.toFixed(2)}
                        </span>
                      </div>
                      <div className="flex justify-between items-center">
                        <span className="text-foreground/70 font-semibold">
                          Reservation fee paid:
                        </span>
                        <span className="font-bold text-spring-green text-base">
                          -£{depositAmount.toFixed(2)}
                        </span>
                      </div>
                      <div className="border-t-2 border-border/50 my-3"></div>
                      <div className="flex justify-between items-center pt-1">
                        <span className="text-foreground font-bold">
                          Remaining balance:
                        </span>
                        <span className="font-bold text-xl text-crimson-red">
                          £{(selectedPackage.price - depositAmount).toFixed(2)}
                        </span>
                      </div>
                    </div>
                  </div>
                )}

                {/* Payment Plan Options */}
                {availablePaymentTerm.isLastMinute ? (
                  <div className="bg-amber-500/10 border border-amber-500/30 p-4 rounded-md">
                    <div className="flex items-start gap-3">
                      <div className="flex items-center justify-center h-8 w-8 rounded-full bg-amber-500 text-white flex-shrink-0">
                        <svg
                          className="h-5 w-5"
                          viewBox="0 0 24 24"
                          fill="none"
                          aria-hidden
                        >
                          <path
                            d="M12 8v4l3 3m6-3a9 9 0 11-18 0 9 9 0 0118 0z"
                            stroke="currentColor"
                            strokeWidth="2"
                            strokeLinecap="round"
                            strokeLinejoin="round"
                          />
                        </svg>
                      </div>
                      <div>
                        <div className="font-medium text-foreground">
                          Last Minute Booking
                        </div>
                        <div className="text-sm text-muted-foreground mt-1">
                          Your tour is coming up soon! Full payment of £
                          {selectedPackage
                            ? (selectedPackage.price - depositAmount).toFixed(2)
                            : "0.00"}{" "}
                          is required within 48 hours to confirm your spot.
                        </div>
                      </div>
                    </div>
                  </div>
                ) : (
                  <>
                    <p className="text-sm text-muted-foreground">
                      Great news! You have up to{" "}
                      <span className="font-medium text-foreground">
                        {availablePaymentTerm.term}
                      </span>{" "}
                      flexible payment options. Pick what works best for you:
                    </p>

                    <div className="space-y-3">
                      {getAvailablePaymentPlans().map((plan) => (
                        <button
                          key={plan.id}
                          type="button"
                          onClick={() => setSelectedPaymentPlan(plan.id)}
                          className={`w-full text-left p-4 rounded-lg border-2 transition-all ${
                            selectedPaymentPlan === plan.id
                              ? "border-primary bg-primary/5 shadow-md"
                              : "border-border bg-card hover:border-primary/50 hover:bg-muted/50"
                          }`}
                        >
                          <div className="flex items-start gap-3">
                            <div
                              className="flex items-center justify-center h-10 w-10 rounded-full text-white font-semibold flex-shrink-0"
                              style={{ backgroundColor: plan.color }}
                            >
                              P{plan.monthsRequired}
                            </div>
                            <div className="flex-1 min-w-0">
                              <div className="flex items-center justify-between gap-2 mb-1">
                                <div className="font-medium text-foreground">
                                  {plan.label}
                                </div>
                                {selectedPaymentPlan === plan.id && (
                                  <div className="flex items-center justify-center h-6 w-6 rounded-full bg-primary text-primary-foreground flex-shrink-0">
                                    <svg
                                      className="h-4 w-4"
                                      viewBox="0 0 24 24"
                                      fill="none"
                                      aria-hidden
                                    >
                                      <path
                                        d="M20 6L9 17l-5-5"
                                        stroke="currentColor"
                                        strokeWidth="2"
                                        strokeLinecap="round"
                                        strokeLinejoin="round"
                                      />
                                    </svg>
                                  </div>
                                )}
                              </div>
                              <div className="text-xs text-muted-foreground mb-3">
                                {plan.description}
                              </div>

                              {/* Payment Schedule */}
                              <div className="space-y-2 bg-muted/30 rounded-md p-3">
                                <div className="text-xs font-medium text-muted-foreground uppercase tracking-wide mb-2">
                                  Payment Schedule
                                </div>
                                {plan.schedule.map((payment, idx) => (
                                  <div
                                    key={idx}
                                    className="flex items-center justify-between text-sm"
                                  >
                                    <div className="flex items-center gap-2">
                                      <div className="h-6 w-6 rounded-full bg-background border border-border flex items-center justify-center text-xs font-medium">
                                        {idx + 1}
                                      </div>
                                      <span className="text-foreground">
                                        {new Date(
                                          payment.date + "T00:00:00Z"
                                        ).toLocaleDateString("en-US", {
                                          month: "short",
                                          day: "numeric",
                                          year: "numeric",
                                          timeZone: "UTC",
                                        })}
                                      </span>
                                    </div>
                                    <span className="font-medium text-foreground">
                                      £{payment.amount.toFixed(2)}
                                    </span>
                                  </div>
                                ))}
                              </div>
                            </div>
                          </div>
                        </button>
                      ))}
                    </div>
                  </>
                )}
              </div>
            )}

            {/* Step footer actions */}
            <div className="flex items-center justify-between mt-2">
              {step > 1 && !bookingConfirmed ? (
                <button
                  type="button"
                  onClick={() =>
                    setStep((s) => (s > 1 ? ((s - 1) as 1 | 2 | 3) : s))
                  }
                  className="text-sm text-muted-foreground hover:text-foreground transition-colors"
                >
                  ← Back
                </button>
              ) : step === 1 && !paymentConfirmed ? (
                <button
                  type="button"
                  onClick={async () => {
                    setClearing(true);
                    const startH =
                      guestsWrapRef.current?.getBoundingClientRect().height ??
                      0;
                    await animateHeight(startH, 0);
                    setGuestsHeight("0px");
                    setGuestsMounted(false);
                    setDateVisible(false);
                    setTimeout(() => {
                      setEmail("");
                      setFirstName("");
                      setLastName("");
                      setBirthdate("");
                      setNationality("");
                      setBookingType("Single Booking");
                      setTourPackage("");
                      setTourDate("");
                      setAdditionalGuests([]);
                      setGroupSize(3);
                      setErrors({});
                      setSubmitted(false);
                      setTimeout(() => setClearing(false), 10);
                      
                      // Smooth scroll to top after reset
                      setTimeout(() => {
                        window.scrollTo({ 
                          top: 0, 
                          behavior: 'smooth' 
                        });
                      }, ANIM_DURATION + 100);
                    }, ANIM_DURATION + 20);
                  }}
                  className="text-sm text-muted-foreground hover:text-foreground"
                >
                  Reset
                </button>
              ) : (
                <div></div>
              )}

              {step === 1 && !paymentConfirmed && (
                <button
                  type="button"
                  onClick={() => {
                    checkExistingPaymentsAndMaybeProceed();
                  }}
                  disabled={
                    !email || 
                    !/^[^\s@]+@[^\s@]+\.[^\s@]+$/.test(email) ||
                    !birthdate ||
                    !firstName ||
                    !lastName ||
                    !nationality ||
                    !bookingType ||
                    !tourPackage ||
                    !tourDate ||
                    ((bookingType === "Duo Booking" || bookingType === "Group Booking") && 
                      additionalGuests.some((g, idx) => !g.trim() || !/^[^\s@]+@[^\s@]+\.[^\s@]+$/.test(g)))
                  }
                  className="group inline-flex items-center gap-2 px-8 py-3.5 bg-gradient-to-r from-primary to-crimson-red text-primary-foreground rounded-lg shadow-lg hover:shadow-xl hover:scale-105 focus:outline-none focus:ring-2 focus:ring-primary focus:ring-offset-2 transition-all duration-200 font-semibold disabled:opacity-50 disabled:cursor-not-allowed disabled:hover:scale-100 disabled:hover:shadow-lg"
                >
                  Continue to Payment
                  <svg
                    className="w-5 h-5 group-hover:translate-x-1 transition-transform"
                    fill="none"
                    viewBox="0 0 24 24"
                    stroke="currentColor"
                  >
                    <path
                      strokeLinecap="round"
                      strokeLinejoin="round"
                      strokeWidth={2}
                      d="M13 7l5 5m0 0l-5 5m5-5H6"
                    />
                  </svg>
                </button>
              )}

              {step === 2 && (
                <button
                  type="button"
                  disabled={!paymentConfirmed}
                  onClick={() => {
                    // Mark step 2 as completed
                    if (!completedSteps.includes(2)) {
                      setCompletedSteps([...completedSteps, 2]);
                    }
                    // Clear the payment session when proceeding to next step to allow new bookings later
                    try {
                      const sessionKey = `stripe_payment_${email}_${tourPackage}`;
                      sessionStorage.removeItem(sessionKey);
                    } catch {}
                    setStep(3);
                  }}
                  className={`group inline-flex items-center gap-2 px-8 py-3.5 rounded-lg shadow-lg focus:outline-none focus:ring-2 focus:ring-offset-2 transition-all duration-200 font-semibold ${
                    paymentConfirmed
                      ? "bg-gradient-to-r from-primary to-crimson-red text-primary-foreground hover:shadow-xl hover:scale-105 focus:ring-primary"
                      : "bg-muted text-muted-foreground cursor-not-allowed opacity-60"
                  }`}
                >
                  Continue to Payment Plan
                  {paymentConfirmed && (
                    <svg
                      className="w-5 h-5 group-hover:translate-x-1 transition-transform"
                      fill="none"
                      viewBox="0 0 24 24"
                      stroke="currentColor"
                    >
                      <path
                        strokeLinecap="round"
                        strokeLinejoin="round"
                        strokeWidth={2}
                        d="M13 7l5 5m0 0l-5 5m5-5H6"
                      />
                    </svg>
                  )}
                </button>
              )}

              {step === 3 && !bookingConfirmed && (
                <button
                  type="button"
                  onClick={handleConfirmBooking}
                  className={`group inline-flex items-center gap-2 px-8 py-3.5 rounded-lg shadow-lg focus:outline-none focus:ring-2 focus:ring-offset-2 transition-all duration-200 font-semibold ${
                    availablePaymentTerm.isLastMinute || selectedPaymentPlan
                      ? "bg-gradient-to-r from-spring-green to-green-500 text-white hover:shadow-xl hover:scale-105 focus:ring-spring-green"
                      : "bg-muted text-muted-foreground cursor-not-allowed opacity-50"
                  }`}
                  disabled={
                    (!availablePaymentTerm.isLastMinute &&
                      !selectedPaymentPlan) ||
                    confirmingBooking
                  }
                >
                  {confirmingBooking ? (
                    <>
                      <svg className="animate-spin h-5 w-5" viewBox="0 0 24 24">
                        <circle
                          className="opacity-25"
                          cx="12"
                          cy="12"
                          r="10"
                          stroke="currentColor"
                          strokeWidth="4"
                          fill="none"
                        />
                        <path
                          className="opacity-75"
                          fill="currentColor"
                          d="M4 12a8 8 0 018-8V0C5.373 0 0 5.373 0 12h4zm2 5.291A7.962 7.962 0 014 12H0c0 3.042 1.135 5.824 3 7.938l3-2.647z"
                        />
                      </svg>
                      Confirming...
                    </>
                  ) : (
                    <>
                      Confirm Booking
                      <svg
                        className="w-5 h-5 group-hover:scale-110 transition-transform"
                        fill="currentColor"
                        viewBox="0 0 20 20"
                      >
                        <path
                          fillRule="evenodd"
                          d="M16.707 5.293a1 1 0 010 1.414l-8 8a1 1 0 01-1.414 0l-4-4a1 1 0 011.414-1.414L8 12.586l7.293-7.293a1 1 0 011.414 0z"
                          clipRule="evenodd"
                        />
                      </svg>
                    </>
                  )}
                </button>
              )}

              {step === 3 && bookingConfirmed && (
                <div className="bg-spring-green/10 text-spring-green border border-spring-green/30 p-6 rounded-md">
                  <div className="flex items-start gap-3">
                    <svg
                      className="h-6 w-6 flex-shrink-0 mt-0.5"
                      viewBox="0 0 24 24"
                      fill="none"
                    >
                      <path
                        d="M9 12l2 2 4-4m6 2a9 9 0 11-18 0 9 9 0 0118 0z"
                        stroke="currentColor"
                        strokeWidth="2"
                        strokeLinecap="round"
                        strokeLinejoin="round"
                      />
                    </svg>
                    <div className="flex-1">
                      <h3 className="font-semibold text-lg mb-2">
                        Booking Confirmed! 🎉
                      </h3>
                      <p className="mb-2">
                        Your booking ID is:{" "}
                        <span className="font-mono font-bold">{bookingId}</span>
                      </p>
                      <p className="text-sm opacity-90">
                        A confirmation email with your booking details and
                        payment schedule will be sent to{" "}
                        <span className="font-semibold">{email}</span> shortly.
                      </p>
                      <p className="text-sm opacity-90 mt-2">
                        Thank you for choosing I'm Here Travels! We look forward
                        to making your journey unforgettable.
                      </p>
                    </div>
                  </div>
                </div>
              )}
            </div>
          </div>

          {/* Success note */}
          {submitted && step === 3 && (
            <div
              role="status"
              aria-live="polite"
              className="mt-6 rounded-md bg-spring-green/10 border border-spring-green/30 p-4 text-sm text-creative-midnight"
            >
              <div className="flex items-start gap-3">
                <div className="flex items-center justify-center h-8 w-8 rounded-full bg-spring-green text-white">
                  <svg
                    className="h-5 w-5"
                    viewBox="0 0 24 24"
                    fill="none"
                    aria-hidden
                  >
                    <path
                      d="M20 6L9 17l-5-5"
                      stroke="currentColor"
                      strokeWidth="2"
                      strokeLinecap="round"
                      strokeLinejoin="round"
                    />
                  </svg>
                </div>
                <div>
                  <div className="font-medium">You're on the list</div>
                  <div className="text-xs text-muted-foreground">
                    We'll send a confirmation to{" "}
                    <span className="font-medium">{email}</span> if provided.
                  </div>
                </div>
              </div>
            </div>
          )}
        </div>
      </div>

      {/* Tour Selection Modal */}
      <TourSelectionModal
        isOpen={showTourModal}
        onClose={() => setShowTourModal(false)}
        tourPackages={tourPackages}
        isLoadingPackages={isLoadingPackages}
        selectedTourId={tourPackage}
        onSelectTour={setTourPackage}
      />
    </div>
  );
};

export default Page;<|MERGE_RESOLUTION|>--- conflicted
+++ resolved
@@ -1518,13 +1518,8 @@
         setCurrentHighlightIndex(
           (prev) => (prev + 1) % (selectedPackage.highlights?.length || 1)
         );
-<<<<<<< HEAD
       }, 5000);
       
-=======
-      }, 3000);
-
->>>>>>> 61bff87f
       return () => clearInterval(interval);
     }
   }, [selectedPackage]);
@@ -1706,27 +1701,16 @@
       setModalOpen(false);
       setSearchQuery("");
       setActiveFilter("all");
-<<<<<<< HEAD
       
       // Scroll to tour date or next section after selection with smoother animation
-=======
-
-      // Scroll to tour date or next section after selection
->>>>>>> 61bff87f
       setTimeout(() => {
         const tourDateSection = document.querySelector(
           '[aria-label="Tour Date"]'
         );
         if (tourDateSection) {
-<<<<<<< HEAD
           tourDateSection.scrollIntoView({ 
             behavior: 'smooth', 
             block: 'center',
-=======
-          tourDateSection.scrollIntoView({
-            behavior: "smooth",
-            block: "center",
->>>>>>> 61bff87f
           });
         }
       }, 400);
@@ -2193,7 +2177,6 @@
                   <h4 className="font-bold text-foreground text-lg">
                     How it works
                   </h4>
-<<<<<<< HEAD
                   <AnimatePresence mode="wait">
                     {!howItWorksExpanded && (
                       <motion.p
@@ -2208,35 +2191,6 @@
                       </motion.p>
                     )}
                   </AnimatePresence>
-=======
-                  <ul className="text-sm text-[#1C1F2A] dark:text-white/80 space-y-2.5">
-                    <li className="flex items-start gap-3">
-                      <span className="flex-shrink-0 w-6 h-6 rounded-full bg-[#EF3340] text-white text-xs font-bold flex items-center justify-center">
-                        1
-                      </span>
-                      <span className="text-[#1C1F2A] dark:text-white/90">
-                        Fill in your personal details and select your tour name
-                      </span>
-                    </li>
-                    <li className="flex items-start gap-3">
-                      <span className="flex-shrink-0 w-6 h-6 rounded-full bg-[#EF3340] text-white text-xs font-bold flex items-center justify-center">
-                        2
-                      </span>
-                      <span className="text-[#1C1F2A] dark:text-white/90">
-                        Pay a small reservation fee to secure your spot
-                      </span>
-                    </li>
-                    <li className="flex items-start gap-3">
-                      <span className="flex-shrink-0 w-6 h-6 rounded-full bg-[#EF3340] text-white text-xs font-bold flex items-center justify-center">
-                        3
-                      </span>
-                      <span className="text-[#1C1F2A] dark:text-white/90">
-                        Pick a payment plan from a list of available options for
-                        your tour date
-                      </span>
-                    </li>
-                  </ul>
->>>>>>> 61bff87f
                 </div>
                 <motion.svg
                   animate={{ rotate: howItWorksExpanded ? 180 : 0 }}
@@ -3039,7 +2993,6 @@
                     )}
                   </div>
 
-<<<<<<< HEAD
                   {/* Tour Highlights - Elegant expandable section */}
                   {selectedPackage && selectedPackage.highlights && selectedPackage.highlights.length > 0 && (
                     <div className="mt-6">
@@ -3145,277 +3098,6 @@
                               })}
                             </motion.div>
                           </motion.div>
-=======
-                  {/* Tour Highlights Carousel - Shown when tour is selected */}
-                  {selectedPackage && (
-                    <div className="mt-8 animate-slideUpFadeIn">
-                      {/* Tour Highlights Card */}
-                      <div className="tour-highlights-card rounded-2xl overflow-hidden bg-white dark:bg-card border border-[#1C1F2A]/8 dark:border-border/50 shadow-md dark:shadow-2xl">
-                        {/* Highlights Header */}
-                        <div className="p-6 pb-4 border-b border-[#1C1F2A]/8 dark:border-border/50">
-                          <div className="flex items-center gap-3">
-                            <div className="p-2.5 rounded-xl bg-[#26D07C] flex-shrink-0">
-                              <svg
-                                className="w-5 h-5 text-white"
-                                fill="currentColor"
-                                viewBox="0 0 20 20"
-                              >
-                                <path d="M9.049 2.927c.3-.921 1.603-.921 1.902 0l1.07 3.292a1 1 0 00.95.69h3.462c.969 0 1.371 1.24.588 1.81l-2.8 2.034a1 1 0 00-.364 1.118l1.07 3.292c.3.921-.755 1.688-1.54 1.118l-2.8-2.034a1 1 0 00-1.175 0l-2.8 2.034c-.784.57-1.838-.197-1.539-1.118l1.07-3.292a1 1 0 00-.364-1.118L2.98 8.72c-.783-.57-.38-1.81.588-1.81h3.461a1 1 0 00.951-.69l1.07-3.292z" />
-                              </svg>
-                            </div>
-                            <h3 className="text-xl font-bold text-[#1C1F2A] dark:text-white">
-                              Tour Highlights
-                            </h3>
-                          </div>
-                        </div>
-
-                        {/* Highlights Carousel */}
-                        {selectedPackage.highlights &&
-                        selectedPackage.highlights.length > 0 ? (
-                          <div className="relative">
-                            {/* Carousel Container */}
-                            <div className="relative w-full h-[320px] overflow-hidden group">
-                              {/* Carousel Slides */}
-                              {selectedPackage.highlights.map(
-                                (highlight, idx) => {
-                                  const highlightText =
-                                    typeof highlight === "string"
-                                      ? highlight
-                                      : highlight.text;
-                                  const highlightImage =
-                                    typeof highlight === "object" &&
-                                    highlight.image
-                                      ? highlight.image
-                                      : null;
-
-                                  return (
-                                    <div
-                                      key={idx}
-                                      className={`absolute inset-0 transition-all duration-700 ease-in-out ${
-                                        idx === currentHighlightIndex
-                                          ? "opacity-100 translate-x-0 z-10"
-                                          : idx < currentHighlightIndex
-                                          ? "opacity-0 -translate-x-full"
-                                          : "opacity-0 translate-x-full"
-                                      }`}
-                                    >
-                                      {/* Highlight Image */}
-                                      {highlightImage ? (
-                                        <div className="relative w-full h-full">
-                                          <img
-                                            src={highlightImage}
-                                            alt={highlightText}
-                                            className="w-full h-full object-cover"
-                                            loading="lazy"
-                                          />
-                                          {/* Gradient Overlay for text readability */}
-                                          <div className="absolute inset-0 bg-gradient-to-t from-[#1C1F2A]/90 via-[#1C1F2A]/30 to-transparent"></div>
-
-                                          {/* Highlight Info Overlay */}
-                                          <div className="absolute bottom-0 left-0 right-0 p-6">
-                                            <div className="flex items-center gap-3 mb-2">
-                                              <div className="p-1.5 bg-[#26D07C] rounded-lg">
-                                                <svg
-                                                  className="w-4 h-4 text-white"
-                                                  fill="currentColor"
-                                                  viewBox="0 0 20 20"
-                                                >
-                                                  <path
-                                                    fillRule="evenodd"
-                                                    d="M10 18a8 8 0 100-16 8 8 0 000 16zm3.707-9.293a1 1 0 00-1.414-1.414L9 10.586 7.707 9.293a1 1 0 00-1.414 1.414l2 2a1 1 0 001.414 0l4-4z"
-                                                    clipRule="evenodd"
-                                                  />
-                                                </svg>
-                                              </div>
-                                              <h4 className="text-lg sm:text-xl font-bold text-white">
-                                                {highlightText}
-                                              </h4>
-                                            </div>
-                                          </div>
-                                        </div>
-                                      ) : (
-                                        <div className="w-full h-full flex items-center justify-center bg-gradient-to-br from-[#6B5BC7]/10 to-[#EF3340]/10 dark:from-[#6B5BC7]/20 dark:to-[#EF3340]/20">
-                                          <div className="text-center px-6">
-                                            <div className="inline-flex p-3 bg-[#26D07C]/20 rounded-2xl mb-4">
-                                              <svg
-                                                className="w-8 h-8 text-[#26D07C]"
-                                                fill="currentColor"
-                                                viewBox="0 0 20 20"
-                                              >
-                                                <path
-                                                  fillRule="evenodd"
-                                                  d="M10 18a8 8 0 100-16 8 8 0 000 16zm3.707-9.293a1 1 0 00-1.414-1.414L9 10.586 7.707 9.293a1 1 0 00-1.414 1.414l2 2a1 1 0 001.414 0l4-4z"
-                                                  clipRule="evenodd"
-                                                />
-                                              </svg>
-                                            </div>
-                                            <p className="text-lg font-semibold text-[#1C1F2A] dark:text-white">
-                                              {highlightText}
-                                            </p>
-                                          </div>
-                                        </div>
-                                      )}
-                                    </div>
-                                  );
-                                }
-                              )}
-
-                              {/* Previous Button */}
-                              <button
-                                onClick={() =>
-                                  setCurrentHighlightIndex((prev) =>
-                                    prev === 0
-                                      ? selectedPackage.highlights!.length - 1
-                                      : prev - 1
-                                  )
-                                }
-                                className="absolute left-4 top-1/2 -translate-y-1/2 z-20 p-3 rounded-full bg-white/90 dark:bg-[#1C1F2A]/90 backdrop-blur-sm border border-[#1C1F2A]/10 dark:border-white/20 shadow-lg hover:scale-110 transition-all opacity-0 group-hover:opacity-100"
-                                aria-label="Previous highlight"
-                              >
-                                <svg
-                                  className="w-5 h-5 text-[#1C1F2A] dark:text-white"
-                                  fill="none"
-                                  viewBox="0 0 24 24"
-                                  stroke="currentColor"
-                                  strokeWidth="3"
-                                >
-                                  <path
-                                    strokeLinecap="round"
-                                    strokeLinejoin="round"
-                                    d="M15 19l-7-7 7-7"
-                                  />
-                                </svg>
-                              </button>
-
-                              {/* Next Button */}
-                              <button
-                                onClick={() =>
-                                  setCurrentHighlightIndex((prev) =>
-                                    prev ===
-                                    selectedPackage.highlights!.length - 1
-                                      ? 0
-                                      : prev + 1
-                                  )
-                                }
-                                className="absolute right-4 top-1/2 -translate-y-1/2 z-20 p-3 rounded-full bg-white/90 dark:bg-[#1C1F2A]/90 backdrop-blur-sm border border-[#1C1F2A]/10 dark:border-white/20 shadow-lg hover:scale-110 transition-all opacity-0 group-hover:opacity-100"
-                                aria-label="Next highlight"
-                              >
-                                <svg
-                                  className="w-5 h-5 text-[#1C1F2A] dark:text-white"
-                                  fill="none"
-                                  viewBox="0 0 24 24"
-                                  stroke="currentColor"
-                                  strokeWidth="3"
-                                >
-                                  <path
-                                    strokeLinecap="round"
-                                    strokeLinejoin="round"
-                                    d="M9 5l7 7-7 7"
-                                  />
-                                </svg>
-                              </button>
-                            </div>
-
-                            {/* Carousel Indicators */}
-                            <div className="flex justify-center gap-2.5 py-4 bg-white/50 dark:bg-card/50">
-                              {selectedPackage.highlights.map((_, idx) => (
-                                <button
-                                  key={idx}
-                                  onClick={() => setCurrentHighlightIndex(idx)}
-                                  className={`h-2 rounded-full transition-all duration-300 ${
-                                    idx === currentHighlightIndex
-                                      ? "w-8 bg-[#26D07C]"
-                                      : "w-2 bg-[#1C1F2A]/30 dark:bg-white/30 hover:w-4"
-                                  }`}
-                                  aria-label={`Go to highlight ${idx + 1}`}
-                                />
-                              ))}
-                            </div>
-                          </div>
-                        ) : (
-                          <div className="p-12 text-center">
-                            <div className="inline-flex p-4 bg-[#1C1F2A]/5 dark:bg-white/5 rounded-2xl mb-4">
-                              <svg
-                                className="w-12 h-12 text-[#1C1F2A]/40 dark:text-white/40"
-                                fill="none"
-                                viewBox="0 0 24 24"
-                                stroke="currentColor"
-                              >
-                                <path
-                                  strokeLinecap="round"
-                                  strokeLinejoin="round"
-                                  strokeWidth={1.5}
-                                  d="M20 13V6a2 2 0 00-2-2H6a2 2 0 00-2 2v7m16 0v5a2 2 0 01-2 2H6a2 2 0 01-2-2v-5m16 0h-2.586a1 1 0 00-.707.293l-2.414 2.414a1 1 0 01-.707.293h-3.172a1 1 0 01-.707-.293l-2.414-2.414A1 1 0 006.586 13H4"
-                                />
-                              </svg>
-                            </div>
-                            <p className="text-[#1C1F2A]/60 dark:text-white/60 font-medium">
-                              No highlights available for this tour
-                            </p>
-                          </div>
-                        )}
-
-                        {/* Destinations Section */}
-                        {(selectedPackage.destinations?.length ?? 0) > 0 && (
-                          <div className="p-6 pt-4 border-t border-[#1C1F2A]/8 dark:border-border/50">
-                            <div className="flex items-start gap-4">
-                              <div className="p-2.5 rounded-xl bg-[#EF3340]/10 dark:bg-[#26D07C]/20 flex-shrink-0">
-                                <svg
-                                  className="w-5 h-5 text-[#EF3340] dark:text-[#26D07C]"
-                                  fill="none"
-                                  viewBox="0 0 24 24"
-                                  stroke="currentColor"
-                                  strokeWidth="2.5"
-                                >
-                                  <path
-                                    strokeLinecap="round"
-                                    strokeLinejoin="round"
-                                    d="M17.657 16.657L13.414 20.9a1.998 1.998 0 01-2.827 0l-4.244-4.243a8 8 0 1111.314 0z"
-                                  />
-                                  <path
-                                    strokeLinecap="round"
-                                    strokeLinejoin="round"
-                                    d="M15 11a3 3 0 11-6 0 3 3 0 016 0z"
-                                  />
-                                </svg>
-                              </div>
-                              <div className="flex-1">
-                                <h4 className="font-bold text-[#1C1F2A] dark:text-white text-lg mb-3">
-                                  Destinations
-                                </h4>
-                                <div className="flex flex-wrap items-center gap-2.5">
-                                  {selectedPackage.destinations?.map(
-                                    (dest, idx) => (
-                                      <React.Fragment key={idx}>
-                                        <span className="px-4 py-2 bg-white dark:bg-[#1C1F2A] border-2 border-[#26D07C] rounded-xl text-[#1C1F2A] dark:text-white font-semibold text-sm shadow-md hover:shadow-lg hover:scale-105 transition-all">
-                                          {dest}
-                                        </span>
-                                        {idx <
-                                          (selectedPackage.destinations
-                                            ?.length ?? 0) -
-                                            1 && (
-                                          <svg
-                                            className="w-5 h-5 text-[#26D07C] dark:text-[#FED141]"
-                                            fill="none"
-                                            viewBox="0 0 24 24"
-                                            stroke="currentColor"
-                                            strokeWidth="3"
-                                          >
-                                            <path
-                                              strokeLinecap="round"
-                                              strokeLinejoin="round"
-                                              d="M9 5l7 7-7 7"
-                                            />
-                                          </svg>
-                                        )}
-                                      </React.Fragment>
-                                    )
-                                  )}
-                                </div>
-                              </div>
-                            </div>
-                          </div>
->>>>>>> 61bff87f
                         )}
                       </AnimatePresence>
                     </div>
